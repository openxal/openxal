.DS_Store
<<<<<<< HEAD
build/**/*
/bin
/build
/.classpath
/.project

# Maven stuff
target/
# Eclipse in subprojects
.classpath/
.project/
=======
build

# Eclipse
.classpath
.project
.settings/

# Maven stuff
bin/
log/
target/
>>>>>>> 432ddde4
<|MERGE_RESOLUTION|>--- conflicted
+++ resolved
@@ -1,17 +1,4 @@
 .DS_Store
-<<<<<<< HEAD
-build/**/*
-/bin
-/build
-/.classpath
-/.project
-
-# Maven stuff
-target/
-# Eclipse in subprojects
-.classpath/
-.project/
-=======
 build
 
 # Eclipse
@@ -23,4 +10,3 @@
 bin/
 log/
 target/
->>>>>>> 432ddde4
