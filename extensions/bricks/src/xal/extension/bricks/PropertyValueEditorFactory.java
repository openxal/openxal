--- conflicted
+++ resolved
@@ -456,11 +456,7 @@
 					final IconResource icon = (IconResource)value;
 					final String group = icon.getGroup();
 					final String iconName = icon.getIconName();
-<<<<<<< HEAD
-					textField.setText( group != null && !"".equals(group) ? group + ":" + iconName : iconName );	// group:iconName or just iconName if no group is specified
-=======
 					textField.setText( group != null && !group.isEmpty() ? group + ":" + iconName : iconName );	// group:iconName or just iconName if no group is specified
->>>>>>> 14e2e937
 				}
 				else {
 					textField.setText( "" );
