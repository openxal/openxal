/*
 * Application.java
 *
 * Created on March 17, 2003, 3:48 PM
 */

package xal.extension.application;

import java.awt.Point;
import java.awt.Window;
import java.awt.event.*;
import javax.swing.*;
import javax.swing.filechooser.FileFilter;
import java.awt.Toolkit;

import java.util.*;
import java.util.logging.*;
import java.net.*;
import java.io.*;
import java.nio.channels.FileChannel;
import java.util.prefs.Preferences;

import xal.extension.application.platform.*;
import xal.tools.StringJoiner;
import xal.tools.apputils.files.*;
import xal.tools.messaging.MessageCenter;
import xal.extension.service.*;
import xal.tools.URLReference;
import xal.tools.apputils.ApplicationSupport;


/**
 * The Application class handles defines the core of an application.  It is often 
 * the first handler of application wide events and typically forwards those events
 * to the custom application adaptor for further processing.  Every application has 
 * exactly one instance of this class.  The static method <code>getApp()</code> 
 * provides access to that instance.  Every application has one custom 
 * application adaptor.  The adaptor acts as a delegate for handling events 
 * specific to the custom application.  The Application, however, handles events 
 * common to all multi-document applications.
 *
 * @author  t6p
 */
abstract public class Application {
	// public static constants for confirmation dialogs
	final static public int YES_OPTION = JOptionPane.YES_OPTION;
	final static public int NO_OPTION = JOptionPane.NO_OPTION;
	
	// private constants
	final private Date LAUNCH_TIME;
	
    // static variables
    static private Application _application;
    
    // instance variables
    protected AbstractApplicationAdaptor _applicationAdaptor;  // custom application adaptor
    protected List<XalAbstractDocument> _openDocuments;         // list of open documents
	protected Commander _commander;
	
    private JFileChooser _openFileChooser;   // file chooser for open 
    private JFileChooser _saveFileChooser;   // file chooser for save
	/** cache and retrieve recently accessed files */
	private RecentFileTracker _recentFileTracker;
	
	/** keep track of the application's default documents folder */
	private DefaultFolderAccessory _defaultFolderAccessory;
    
    // messaging instance variables
    private MessageCenter _messageCenter;        // local message center
    protected ApplicationListener _noticeProxy;    // proxy for broadcasting ApplicationListener events
    
    /** location of the next document to open */
    private Point _nextDocumentOpenLocation;
    
    /** template folder */
    private File _templateFolder;
    
    /** default folder */
    private File _defaultDocumentFolder;
    
	
	/** static initializer */
	static {
		LoggerBuffer.setupRootLogger();
		
		final String osName = System.getProperty( "os.name" ).toLowerCase();
		if ( osName.startsWith( "mac os x" ) ) {
			MacAdaptor.initialize();
		}
		
		loadUserProperties();
		setupDoubleBufferingMode();
	}
	
    
    /** 
	 * Application constructor. 
	 * @param adaptor The application adaptor used for customization.
	 */
    protected Application( final AbstractApplicationAdaptor adaptor ) {
		this( adaptor, new URL[]{} );
    }
    
    
    /** 
	 * Application constructor. 
	 * @param adaptor The application adaptor used for customization.
	 * @param urls An array of document URLs to open upon startup. 
	 */
    protected Application( final AbstractApplicationAdaptor adaptor, final URL[] urls ) {
        _nextDocumentOpenLocation = new Point( 0, 0 );
        
		LAUNCH_TIME = new Date();
        
        _applicationAdaptor = adaptor;
        _openDocuments = new LinkedList<XalAbstractDocument>();
        
        // assign the global application instance before the setup since it is referenced there (among other places).
        Application._application = this;
		
        setup( urls );
    }
	
	
	/** Load the user's custom properties and set them as the defaults, but do not override existing properties. */
	static private void loadUserProperties() {
		final Preferences prefs = xal.tools.apputils.Preferences.nodeForPackage( Application.class );
		final String propertiesPath = prefs.get( "UserPropertiesFile", "" );
		
<<<<<<< HEAD
		if ( propertiesPath == null || "".equals(propertiesPath) )  return;
=======
		if ( propertiesPath == null || propertiesPath.isEmpty() )  return;
>>>>>>> 14e2e937
				
		try {
			final FileInputStream propertiesStream = new FileInputStream( propertiesPath );
			final Properties defaultProperties = System.getProperties();
			// must create properties from the default properties to keep Java Web Start happy
			final Properties userProperties = new Properties( defaultProperties );
			userProperties.clear();
			
			userProperties.load( propertiesStream );
			propertiesStream.close();
						
			// don't override existing system properties since they may have been passed at the command line
			final Set<String> propertyNames = userProperties.stringPropertyNames();
			for ( final String name : propertyNames ) {
				if ( System.getProperty( name ) == null ) {
					System.setProperty( name, userProperties.getProperty( name ) );
				}
			}
			System.setProperties( userProperties );
			Logger.getLogger("global").log( Level.INFO, "Applied user properties from file: " + propertiesPath );
		}
		catch( FileNotFoundException exception ) {
			exception.printStackTrace();
			Logger.getLogger("global").log( Level.WARNING, "Failed to load user properties from file: " + propertiesPath, exception );
		}
		catch( IOException exception ) {
			exception.printStackTrace();
			Logger.getLogger("global").log( Level.WARNING, "Failed to load user properties from file: " + propertiesPath, exception );
		}
		catch( SecurityException exception ) {
			exception.printStackTrace();
			Logger.getLogger("global").log( Level.WARNING, "Failed to load user properties from file: " + propertiesPath, exception );
		}
		catch( Exception exception ) {
			exception.printStackTrace();
			Logger.getLogger("global").log( Level.WARNING, "Failed to load user properties from file: " + propertiesPath, exception );
		}
	}
	
	
	/**
	 * Check to see if the user has indicated that double buffering should be disabled
	 * by having set the "DisableDoubleBuffering" property to true.  This may be useful for
	 * remote X display.  If the the property is true then disable double buffering.
	 */
	static private void setupDoubleBufferingMode() {
		final boolean disableDoubleBuffering = Boolean.getBoolean( "DisableDoubleBuffering" );
		if ( disableDoubleBuffering ) {
			javax.swing.RepaintManager.currentManager( null ).setDoubleBufferingEnabled( false );
			Logger.getLogger("global").log( Level.CONFIG, "Double buffering disabled..." );
			System.out.println( "Double buffering disabled..." );
		}
	}
	
	
	/**
	 * Get the launch time which is the time at which the Application instance was instantiated.
	 * @return The launch time
	 */
	public Date getLaunchTime() {
		return LAUNCH_TIME;
	}
    
    
    /**
     * Get the application commander that manages commands for the entire application.
     * @return the application commander
     */
    public Commander getCommander() {
        return _commander;
    }
    
    
    /** Determine whether this application can open documents */
    protected boolean canOpenDocuments() {
        return _applicationAdaptor.canOpenDocuments();
    }
    
    
    /** Indicates whether the welcome dialog should be displayed at launch */
    protected boolean showsWelcomeDialogAtLaunch() {
        return _applicationAdaptor.showsWelcomeDialogAtLaunch();
    }
    
    
    /** show the welcome dialog which offers to open a new document, template or existing document. */
    protected void showWelcomeDialog() {
        // todo: should get the position from a Java property (e.g. passed by the launcher)
        new WelcomeController( getNextDocumentOpenLocation() );
    }

    
    // --------- Application Initializers --------------------------------------
    
    /** 
	 * Initialize the Application and open the documents specified by the URL array.
	 * If the URL array is empty, then create one empty document.
	 * 
	 * @param urls An array of document URLs to open.
	 */
    abstract protected void setup( final URL[] urls );
    
    
    /**
     * Make an application commander
     * @return the commander that loads default and custom actions.
     */
    protected Commander makeCommander() {
        return new Commander( this );
    }
	
	
	/** Register the application status service so clients on the network can query the status of this application instance. */
	final protected void registerApplicationStatusService() {
		// check to see if the startup flag has disabled application services
		Boolean shouldRegister = Boolean.valueOf( System.getProperty("registerApplicationService", "true") );
		
		if ( shouldRegister.booleanValue() ) {
			try {
				ServiceDirectory.defaultDirectory().registerService( ApplicationStatus.class, _applicationAdaptor.applicationName(), new ApplicationStatusService() );
				System.out.println( "Registered application services..." );
				Logger.getLogger( "xal.extension.application" ).log( Level.INFO, "Registered application services..." );
			}
			catch(Exception exception) {
				exception.printStackTrace();
				System.err.println("Service registration failed due to " + exception);
				Logger.getLogger( "xal.extension.application" ).log( Level.SEVERE, "Service registration failed...", exception );
			}			
		}
		else {
			Logger.getLogger("global").log( Level.CONFIG, "Application services disabled." );
			System.out.println( "Application services not registerd because of startup flag..." );
		}
	}
    
    
    /** Setup the console to capture standard output and standard error */
    protected void setupConsole() {
        if ( _applicationAdaptor.usesConsole() ) {
            Console.captureOutput();
            Console.captureErr();
        }
    }
	
	
	/**
	 * Get the file chooser with which the user interacts when saving a document.
	 * @return The file chooser with which the user interacts when saving a document.
	 */
	public JFileChooser getSaveFileChooser() {
		return _saveFileChooser;
	}
	
	
	/**
	 * Set the file chooser with which the user will interact when saving a document.
	 * @param fileChooser The file chooser with which the user will interact when saving a document.
	 */
	public void setSaveFileChooser( final JFileChooser fileChooser ) {
		_saveFileChooser = fileChooser;
		_defaultFolderAccessory.applyTo( _saveFileChooser );
	}
	
	
	/**
	 * Get the file chooser with which the user interacts when opening a document.
	 * @return The file chooser with which the user interacts when opening a document.
	 */
	public JFileChooser getOpenFileChooser() {
		return _openFileChooser;
	}
	
	
	/**
	 * Set the file chooser with which the user will interact when opening a document.
	 * @param fileChooser The file chooser with which the user will interact when opening a document.
	 */
	public void setOpenFileChooser( final JFileChooser fileChooser ) {
		_openFileChooser = fileChooser;
		_defaultFolderAccessory.applyTo( _openFileChooser );
	}
    
    
    /** Create a file chooser for opening and saving documents. */
    protected void makeFileChoosers() {
		_recentFileTracker = new RecentFileTracker( getAdaptor().getClass(), "recent_files" );
		_defaultFolderAccessory = new DefaultFolderAccessory( XalDocument.class, null, getAdaptor().applicationName() );
		
		setOpenFileChooser( new JFileChooser() );
		FileFilterFactory.applyFileFilters( _openFileChooser, _applicationAdaptor.readableDocumentTypes() );
        _openFileChooser.setMultiSelectionEnabled( true );
		
		setSaveFileChooser( new JFileChooser() );
		FileFilterFactory.applyFileFilters( _saveFileChooser, _applicationAdaptor.writableDocumentTypes() );
        _saveFileChooser.setMultiSelectionEnabled( false );
    }
    
    
    /** get the location of the next document to open */
    protected Point getNextDocumentOpenLocation() {
        return _nextDocumentOpenLocation;
    }
    
    
    /** Set the next document open location */
    protected void setNextDocumentOpenLocation( final Point location ) {
        _nextDocumentOpenLocation = location;
    }
    
    
    /** Set the location of the next document to open based on the location of the active application document window */
    protected void updateNextDocumentOpenLocation() {
        final Window activeWindow = getActiveWindow();
		final XalWindow selectedWindow = activeWindow instanceof XalWindow ? (XalWindow)activeWindow : null;
		// offset this window relative to the active window if any
		if ( selectedWindow != null && selectedWindow.isVisible() ) {
			final java.awt.Container contentPane = selectedWindow.getContentPane();
			final int offset = (int) ( 1.5 * ( contentPane.getLocationOnScreen().y - selectedWindow.getLocationOnScreen().y ) );
			final Point location = new Point( selectedWindow.getLocationOnScreen() );
			location.translate( offset, offset );
            setNextDocumentOpenLocation( location );
		}
    }
    
    
    /** update the next location offset from document */
    private void updateNextDocumentOpenLocationOffsetFrom( final XalAbstractDocument document ) {
        if ( document instanceof XalDocument ) {
            final XalWindow window = ((XalDocument)document).getMainWindow();
            if ( window != null ) {
                updateNextDocumentOpenLocationOffsetFrom( window );
            }
        }
    }
    
    
    /** update the next location offset from window */
    private void updateNextDocumentOpenLocationOffsetFrom( final XalWindow window ) {
        final java.awt.Container contentPane = window.getContentPane();
        final int offset = (int) ( 1.5 * ( contentPane.getLocationOnScreen().y - window.getLocationOnScreen().y ) );
        final Point location = new Point( window.getLocationOnScreen() );
        location.translate( offset, offset );
        setNextDocumentOpenLocation( location );
    }
    
    
    // --------- Event registration --------------------------------------------
    
    /** 
     * Register the instance as a provider for ApplictionListener events.
     * Register the application adaptor as an ApplicationListener.
     */
    protected void registerEvents() {
        _messageCenter = new MessageCenter();
        _noticeProxy = _messageCenter.registerSource( this, ApplicationListener.class );
        
        addApplicationListener( _applicationAdaptor );
    }
    
    
    /**
     * Add the listener as a listener of Application events.
     * @param listener Object to register as a listener of application events.
     */
    public void addApplicationListener( final ApplicationListener listener ) {
        _messageCenter.registerTarget( listener, this, ApplicationListener.class );
    }
    
    
    /**
     * Remove the listener from listening to Application events.
     * @param listener Object to un-register as a listener of application events.
     */
    public void removeApplicationListener( final ApplicationListener listener ) {
        _messageCenter.removeTarget( listener, this, ApplicationListener.class );
    }
    
    
    
    // --------- accessors -----------------------------------------------------
    
    /**
     * Get the unmodifiable list of all open documents.
     * @return An immutable list of the open documents.
     */
    public List<XalAbstractDocument> getDocuments() {
        return Collections.unmodifiableList( _openDocuments );
    }
    
    /**
     * Get a copy of the list of all open documents.
     * @return An immutable list of the open documents.
     */
    @SuppressWarnings( "unchecked" )    // suppress unchecked casting to DocumentType since there is not way around it
    public <DocumentType extends XalAbstractDocument> List<DocumentType> getDocumentsCopy() {
        final List<XalAbstractDocument> documents = getDocuments();
        final List<DocumentType> documentsCopy = new ArrayList<DocumentType>( documents.size() );
        for ( final XalAbstractDocument document : documents ) {
            documentsCopy.add( (DocumentType)document );
        }
        
        return documentsCopy;
    }
    
    
    /**
     * Get the custom application adaptor.
     * @return The custom application adaptor.
     * @see #getAdaptor
     */
    public AbstractApplicationAdaptor getApplicationAdaptor() {
        return _applicationAdaptor;
    }
    
    
    
    // --------- File menu actions ---------------------------------------------
    
    /** Create and open a new empty document. */
    abstract protected void newDocument();
	
	
    /** 
	 * Create and open a new empty document of the specified type. 
	 * @param type the type of document to create.
	 */
    abstract protected void newDocument( final String type );
    
    
    /** Create a new document based on a user selected document */
    protected void newDocumentFromTemplate() {
        updateNextDocumentOpenLocation();
        
        final File defaultFolder = getDefaultDocumentFolder();
        final File templateFolder = getTemplateFolder();
        final File chooserFolder = templateFolder != null && templateFolder.exists() ? templateFolder : defaultFolder;
        final JFileChooser templateChooser = new JFileChooser( chooserFolder );
        FileFilterFactory.applyFileFilters( templateChooser, _applicationAdaptor.readableDocumentTypes() );
        templateChooser.setMultiSelectionEnabled( true );
        templateChooser.setDialogTitle( "Open Template" );
        templateChooser.setApproveButtonText( "Open Template" );
        templateChooser.setApproveButtonToolTipText( "Open new copies of the selected templates" );
        
        openDocuments( templateChooser, true, false, false );
    }
	
    
    /** Show the file chooser */
    private int showOpenFileChooser( final JFileChooser fileChooser ) {
        return fileChooser.showOpenDialog( getActiveWindow() );
    }
    
	
	/**
	 * Show the save file chooser.
	 * @return the user's option (e.g. cancel, approve, error) for the file chooser.
	 */
	protected int showOpenFileChooser() {
		final int status = showOpenFileChooser( _openFileChooser );
		
		// reconcile current directory for open and save file choosers
		_saveFileChooser.setCurrentDirectory( _openFileChooser.getCurrentDirectory() );
		
		return status;
	}
    
    
    /**
     * Handle the "Open" action by opening a new document.
     */
    protected void openDocument() {
        updateNextDocumentOpenLocation();
        openDocuments( _openFileChooser, false, true, true );
    }
    
    
    /**
     * Handle the "Open" action by opening a new document.
     * @param fileChooser the file chooser to use for file selection
     * @param copyDocument indicates whether to copy the document (e.g. as in opening a template)
     * @param syncSaveChooser synchronize the current directory of the save file chooser with that of the specified file chooser
     * @param trackRecent indicates whether to track the document for recent activity 
     */
    private void openDocuments( final JFileChooser fileChooser, final boolean copyDocument, final boolean syncSaveChooser, final boolean trackRecent ) {
        final int status = showOpenFileChooser( fileChooser );
        
        if ( syncSaveChooser ) {
            _saveFileChooser.setCurrentDirectory( fileChooser.getCurrentDirectory() );
        }
        
        switch( status ) {
            case JFileChooser.CANCEL_OPTION:
                break;
            case JFileChooser.APPROVE_OPTION:
                File[] fileSelections = fileChooser.getSelectedFiles();
                openFiles( fileSelections, copyDocument, trackRecent );
                break;
            case JFileChooser.ERROR_OPTION:
                break;
        }
    }
    
    
    /**
     * Support method for opening a new document with the URL specification
     * @param urlSpec The URL specification of the file to open.
     */
    protected void openURL( final String urlSpec ) {
        openURL( urlSpec, false, true );
    }
    
    
    /**
     * Support method for opening a new document with the URL specification
     * @param urlSpec The URL specification of the file to open.
     * @param copySource indicates whether to make a fresh copy of the source (e.g. as if opening from a template)
     * @param trackRecent indicates whether to track the document for recent activity
     */
    private void openURL( final String urlSpec, final boolean copySource, final boolean trackRecent ) {
        try {
            final URL url = new URL( urlSpec );
            openDocument( url, copySource, trackRecent );
        }
        catch(MalformedURLException exception) {
			Logger.getLogger("global").log( Level.WARNING, "Error opening URL: " + urlSpec, exception );
            System.err.println( exception );
            displayError( exception );
        }
    }
    
    
    /**
     * Support method for opening a new document given a file.
     * @param file The file to open.
     * @see #openFiles
     */
    protected void openFile( final File file ) {
        openFile( file, false, true );
    }
    
    
    /**
     * Support method for opening a new document given a file.
     * @param file The file to open.
     * @param copySource indicates whether to make a fresh copy of the source (e.g. as if opening from a template)
     * @param trackRecent indicates whether to track the document for recent activity 
     * @see #openFiles
     */
    private void openFile( final File file, final boolean copySource, final boolean trackRecent ) {
        try {
            final URL url = file.toURI().toURL();
            openDocument( url, copySource, trackRecent );
        }
        catch( MalformedURLException exception ) {
			Logger.getLogger("global").log( Level.WARNING, "Error opening file: " + file, exception );
            System.err.println( exception );
            displayError( exception );
        }
    }
    
    
    /**
     * Support method for opening an array of files.
     * @param files The files to open.
     * @see #openDocument()
     */
    protected void openFiles( final File[] files ) {
        openFiles( files, false, true );
    }
    
    
    /**
     * Support method for opening an array of files.
     * @param files The files to open.
     * @param copySource indicates whether to make a fresh copy of the source (e.g. as if opening from a template)
     * @param trackRecent indicates whether to track the document for recent activity 
     * @see #openDocument()
     */
    private void openFiles( final File[] files, final boolean copySource, final boolean trackRecent ) {
        for ( int index = 0 ; index < files.length ; index++ ) {
            File file = files[index];
            openFile( file, copySource, trackRecent );
        }
    }
    
    
    /**
     * Support method for opening a document with the specified URL.
     * @param url The URL of the file to open.
     * @see #openURL
     * @see #openFile
     */
    public void openDocument( final URL url ) {
        openDocument( url, false, true );
    }
    
    
    /**
     * Support method for opening a document with the specified URL.
     * @param url The URL of the file to open.
     * @param copyDocument indicates whether to make a new independent copy of the document at the specified URL (e.g. as if opening from a template)
     * @param trackRecent indicates whether to track the document for recent activity 
     * @see #openURL
     * @see #openFile
     */
    private void openDocument( final URL url, final boolean copyDocument, final boolean trackRecent ) {
        try {
            XalAbstractDocument document = _applicationAdaptor.generateDocument( url );
            if ( copyDocument )  document.setSource( null );    // mark the document as independent form the source URL (e.g. opened from template)
			produceDocument( document );
            if ( trackRecent && !URLReference.isRootedIn( getTemplateFolderURL(), url ) )  registerRecentURL( url );    // never track files under the template folder regardless of the flag
            updateNextDocumentOpenLocationOffsetFrom( document );
        }
        catch(Exception exception) { 
			Logger.getLogger("global").log( Level.WARNING, "Error opening document: " + url, exception );
            System.err.println( "Open failed due to an internal exception: " + exception );
			exception.printStackTrace();
            displayError( "Open Failed!", "Open failed due to an internal exception!", exception );
        }
    }
    
    
    /**
     * Handle the "Close" action by closing the specified document.
     * @param document The document to close.
     */
    protected void closeDocument( final XalAbstractDocument document ) {
        document.closeDocument();
    }
    
    
    /** Handle the "Close All" action by closing all open documents and opening a new empty document. */
    protected void closeAllDocuments() {        
        final LinkedList<XalAbstractDocument> docList = new LinkedList<XalAbstractDocument>( _openDocuments );
	
		for( final XalAbstractDocument document : docList ) {
			closeDocument( document );
		}
    }
	
	
	/**
	 * Show the save file chooser.
	 * @return the user's option (e.g. cancel, approve, error) for the file chooser.
	 */
	protected int showSaveFileChooser( final XalAbstractDocument document ) {
        final int status = _saveFileChooser.showSaveDialog( (java.awt.Container)document.getDocumentView() );
		
		// reconcile current directory between open and save file choosers
		_openFileChooser.setCurrentDirectory( _saveFileChooser.getCurrentDirectory() );
		
		return status;
	}
    
    
    /**
     * Handle the "Save" action by saving the specified document.  If the 
     * document has a an existing file source, the document is saved to that 
     * source.  Otherwise, the user is shown a dialog box to select a file 
     * location to which the document will be saved.
     * @param document The document to save.
     */
    protected void saveDocument( final XalAbstractDocument document ) {
        if ( !document.hasChanges() ) {
            document.displayWarning( "Nothing Saved!", "This document reports no changes to save." );
            return;
        }
        
        if ( document.getSource() != null ) {
            document.saveDocument();
            saveDocumentVersion( document );
        }
        else {
            saveAsDocument( document );
        }        
    }
    
    
    /** present the user with a dialog box to open a version of the specified document */
    protected void openDocumentVersion( final XalAbstractDocument document ) {
        updateNextDocumentOpenLocation();

        final FileVersionInfo versionInfo = getSourceVersionInfo( document );
        if ( versionInfo != null ) {
            final File currentFolder = versionInfo.getCurrentFolder();
            final File latestFolder = currentFolder.exists() ? currentFolder : currentFolder.getParentFile();
            if ( latestFolder.exists() ) {
                // present a file chooser and open the document selected by the user
                final JFileChooser versionChooser = new JFileChooser( latestFolder );
                FileFilterFactory.applyFileFilters( versionChooser, _applicationAdaptor.readableDocumentTypes() );
                versionChooser.setMultiSelectionEnabled( true );
                openDocuments( versionChooser, false, false, false );
            }
            else {
                document.displayWarning( "Can't open version", "No versions exist for this document." );
            }
        }
        else {
            document.displayWarning( "Can't open version", "Nothing to open." );
        }
    }
    
    
    /** get the source file version info for the document */
    private FileVersionInfo getSourceVersionInfo( final XalAbstractDocument document ) {
        try {
            final Date now = new Date();
            final URL sourceURL = document.getSource();
            if ( sourceURL != null ) {
                final File sourceFile = new File( sourceURL.toURI() );
                final File defaultFolder = getDefaultDocumentFolder();
                if ( defaultFolder != null ) {
                    return new FileVersionInfo( sourceFile, defaultFolder, now );
                }
                else {
                    System.err.println( "Can't get source version info because no default documents directory has been specified!" );
                    return null;
                }
            }
            else {
                return null;
            }
        }
        catch( Exception exception ) {
            exception.printStackTrace();
            throw new RuntimeException( "Exception generating source version info for document.", exception );
        }
    }
    
    
    /** save a copy of the document to the versions folder: documents/appname/.versions/basename/year/basename_@timestamp.extension */
    private void saveDocumentVersion( final XalAbstractDocument document ) {
        try {
            final FileVersionInfo versionInfo = getSourceVersionInfo( document );
            if ( versionInfo != null ) {
                final File yearFolder = versionInfo.getCurrentFolder();
                if ( yearFolder != null && ( yearFolder.exists() || yearFolder.mkdirs() ) ) {
                    final String baseName = versionInfo.getBaseName();
                    final String targetName = baseName.replaceFirst( "\\.", new java.text.SimpleDateFormat( "_@yyyyMMdd'T'HHmmss@" ).format( versionInfo.getTimestamp() ) + "." );;
                    final File targetFile = new File( yearFolder, targetName );
                    targetFile.createNewFile();
                    copyFile( versionInfo.getSourceFile(), targetFile );
                    targetFile.setReadOnly();
                }
            }
        }
        catch( Exception exception ) {
            System.err.println( "Exception saving document version..." );
            exception.printStackTrace();
        }
    }
    
    
    /**
     * Handle the "Save As" action by saving the specified document to the location chosen by the user.  Displays a dialog box to allow the user to select a location.
     * @param document The document to save.
     */
    protected void saveAsDocument( final XalAbstractDocument document ) {
		final String defaultName = document.getFileNameForSaving();
		final File defaultFolder = _saveFileChooser.getCurrentDirectory();
		final File defaultFile = new File( defaultFolder, defaultName );
		
		_saveFileChooser.setSelectedFile( defaultFile );
        final int status = showSaveFileChooser( document );
        
        switch( status ) {
            case JFileChooser.CANCEL_OPTION:
                break;
            case JFileChooser.APPROVE_OPTION:
                File fileSelection = _saveFileChooser.getSelectedFile();
				if ( fileSelection.exists() ) {
					int confirm = document.displayConfirmDialog( "Overwrite Confirmation", "The selected file:  " + fileSelection + " already exists! \n Overwrite selection?" );
					if ( confirm == NO_OPTION ) {
						saveAsDocument( document );	// offer a new selection
						return;
					}
				}
                saveDocumentToFile( document, fileSelection );
                break;
            case JFileChooser.ERROR_OPTION:
                break;
        }
    }
    
    
    /**
     * Handle the "Save All" action by saving all open documents.
     */
    protected void saveAllDocuments() {
        for ( final XalAbstractDocument document : _openDocuments ) {
            saveDocument( document );
        }
    }
    
    
    /**
     * Support method for saving a document to a file.
     * @param document The document to save.
     * @param file The file to which the document will be saved.
     */
    protected void saveDocumentToFile( final XalAbstractDocument document, final File file ) {
        try {
            final URL url = file.toURI().toURL();
            document.saveDocumentAs( url );
            document.setSource( url );
            if ( !URLReference.isRootedIn( getTemplateFolderURL(), url ) ) {
                registerRecentURL( url );
            }
            saveDocumentVersion( document );
        }
        catch( MalformedURLException exception ) {
			Logger.getLogger("global").log( Level.WARNING, "Failed to save document to file: " + file, exception );
            System.err.println( exception );
			document.displayError( "Save Error" , "Error attempting to save the document." , exception );
        }
    }
    
    
    /**
     * Handle the "Revert To Saved" action by reverting the specified document to that of its source file.
     * @param document The document to revert.
     */
    protected void revertToSaved( final XalAbstractDocument document ) {
        // don't revert if there are no changes
        if ( !document.hasChanges() ) {
            document.displayWarning( "No revert!", "This document reports no changes from the original." );
            return;
        }
        
        URL source = document.getSource();
        
        if ( source == null ) {
            document.displayWarning( "No revert!", "There is no source to revert to." );
            return;
        }
        
		if ( document.closeDocument() ) {
			openDocument( source );
		}
    }
    
    
    /** Handle the "Quit" action by quitting the application. */
    public void quit() {
		boolean warnUnsavedChanges = false;
		final List<XalAbstractDocument> documents = getDocuments();
		for ( final XalAbstractDocument document : documents ) {
			warnUnsavedChanges |= ( document.warnUserOfUnsavedChangesWhenClosing() && document.hasChanges() );
		}
		
		if ( warnUnsavedChanges ) {
			try {
				int status = JOptionPane.showConfirmDialog( getActiveWindow(), "Some documents have unsaved changes.  Continue Quitting?", "Unsaved Changes", JOptionPane.YES_NO_OPTION, JOptionPane.WARNING_MESSAGE );
				if ( status == JOptionPane.NO_OPTION ) {
					return;
				}
			}
			catch( java.awt.HeadlessException exception ) {
				Logger.getLogger("global").log( Level.SEVERE, "Exception while quitting the application.", exception );
				System.err.println( exception );
				exception.printStackTrace();
			}
		}
        
        _noticeProxy.applicationWillQuit();

        System.exit(0);
    }
    
    
    
    // --------- Window menu actions -------------------------------------------

    
    /**
     * Handle the "Cascade Windows" action by cascading all document windows about the target document.
     * @param targetDocument The document about whose window all document windows should cascade
     */
    protected void cascadeWindowsAbout( final XalAbstractDocument targetDocument ) {
        final Point windowOrigin = targetDocument.getDocumentView().getLocation();
		final List<XalAbstractDocument> documents = getDocuments();
		for ( final XalAbstractDocument document : documents ) {
            final XalDocumentView window = document.getDocumentView();
			try {	// iconified windows will throw exceptions
				window.setVisible( true );
				final java.awt.Container contentPane = window.getContentPane();
				final int offset = window.isVisible() ? (int)( 1.5 * ( contentPane.getLocationOnScreen().y - window.getLocationOnScreen().y ) ) : 50;
				
				window.setVisible( false );   // must do this so we can force the window to move ???
				window.setLocation( windowOrigin );
				window.setVisible( true );    // restore the window to visible
				document.showDocument();
				windowOrigin.translate( offset, offset );    // prepare for next window
			}
			catch( Exception exception ) {}
        }
    }
    
    
    /**
     * Handle the "Show All" action by showing all main windows corresponding 
     * to the open documents.  The windows are brought to the front and 
     * un-collapsed as necessary.
     */
    protected void showAllWindows() {
        for ( final XalAbstractDocument document : _openDocuments ) {
            document.showDocument();
        }
    }
    
    
    /**
     * Handle the "Hide All" action by hiding all main windows corresponding 
     * to the open documents.
     */
    protected void hideAllWindows() {
        Console.hide();     // hide the console
        
        for ( final XalAbstractDocument document : _openDocuments ) {
            document.hideDocument();
        }
    }
	
	
	/** show the about box */
	static public void showAboutBox() {
		AboutBox.showNear( getActiveWindow() );
	}
	
    
    // --------- Manage History ------------------------------------------------
	
    /**
     * Register the URL of a document that has recently been opened or saved.  These URLs 
     * appear in the "Open Recent" submenu of the File menu.  These items get saved in 
     * the user's preferences for this application as identified by the custom 
     * application adaptor class.
     * @param url The URL to register.
     */
    void registerRecentURL( final URL url ) {
		// if the url is from inside a jar file then don't cache it
		if ( url.getProtocol().equalsIgnoreCase( "jar" ) )  return;
		
		_recentFileTracker.cacheURL( url );
    }
    
    
    /**
     * Get the array of URLs corresponding to recently opened or saved documents.
     * Fetch the recent items from the list saved in the user's preferences for 
     * this application.
     * @return The array of recent URLs.
     */
    String[] getRecentURLSpecs() {
		return _recentFileTracker.getRecentURLSpecs();
    }
    
    
    /**
     * Get the most recently visited folder saved in the user's preferences for 
     * this application.
     * @return The most recently visited folder.
     */
    private File getRecentFolder() {
		return _recentFileTracker.getRecentFolder();
    }
    
    
    /**
     * Handle the "Clear" event associated with the list of recent items.  Clear 
     * the list of URLs corresponding to the recently opened or saved documents.
     * Clear the list in the user's preferences for this application.
     */
    void clearRecentItems() {
		_recentFileTracker.clearCache();
    }
    
    
    /** Get this application's template folder creating it if possible and necessary */
    private File getTemplateFolder() {
        if ( _templateFolder == null ) {
            final File defaultFolder = getDefaultDocumentFolder();
            final File templateFolder = defaultFolder != null && defaultFolder.exists() ? new File( defaultFolder, "Templates" ) : null;
            
            // attempt to make the template folder if it doesn't already exist but the default folder does
            if ( templateFolder != null && !templateFolder.exists() ) {
                if ( defaultFolder.canWrite() ) {
                    templateFolder.mkdir();
                }
            }
            
            _templateFolder = templateFolder;
        }
        
        return _templateFolder;
    }
    
    
    /** Get the URL to this application's template folder creating it if possible and necessary */
    private URL getTemplateFolderURL() {
        final File templateFolder = getTemplateFolder();
        try {
            return templateFolder != null ? templateFolder.toURI().toURL() : null;
        }
        catch( Exception exception ) {
            exception.printStackTrace();
            throw new RuntimeException( "Exception getting the template URL", exception );
        }
    }
    
    
	/**
	 * Get the default document folder.
	 * @return the default folder for documents or null if none has been set.
	 */
	public File getDefaultDocumentFolder() {
        if ( _defaultDocumentFolder == null ) {
            _defaultDocumentFolder = _defaultFolderAccessory.getDefaultFolder();
        }
        
        return _defaultDocumentFolder;
	}
    
	
	/**
	 * Get the default document folder as a URL.
	 * @return the default folder for documents as a URL or null if none has been set.
	 */
	public URL getDefaultDocumentFolderURL() {
		return _defaultFolderAccessory.getDefaultFolderURL();
	}
    
    
    // --------- Application Management ----------------------------------------
    
    
    /**
     * Handle the launching of the application by creating the application instance
     * and performing application initialization.
     * @param adaptor The custom application adaptor.
     */
    static public void launch( final AbstractApplicationAdaptor adaptor ) {
        try {
			// get the document URLs passed at the command line
			final URL[] docURLs = AbstractApplicationAdaptor.getDocURLs();
            if ( docURLs.length > 0 ) {
                launch( adaptor, docURLs );
			}
        } 
        catch ( NullPointerException exception ) {
            launch( adaptor, new URL[]{} );
        }
    }
    
    
    /**
     * Handle the launching of the application by creating the application instance
     * and performing application initialization.
     * @param adaptor The custom application adaptor.
	 * @param urls The URLs of documents to open upon launching the application
     */
    static public void launch( final AbstractApplicationAdaptor adaptor, final URL[] urls ) {
		adaptor.launchApplication( urls );
    }
    
    
    /**
     * Convenience method for getting the custom application adaptor.  There is 
     * only one such adaptor for the entire application.
     * @return The custom application adaptor.
     * @see #getApplicationAdaptor
     */
    static public AbstractApplicationAdaptor getAdaptor() {
        return _application.getApplicationAdaptor();
    }
    
    
    /**
     * Get the application instance.  There is only one application instance 
     * per application.
     * @return The application instance.
     */
    static public Application getApp() {
        return _application;
    }
    
    
    /**
     * Get the active window which is in focus for this application.  It is typically a good  
     * window relative to which you can place application warning dialog boxes.
     * @return The active window
     */
    static public Window getActiveWindow() {
		return ApplicationSupport.getActiveWindow();
    }
    
    
    /**
     * Add a new document to this application and show it
	 * @param document the document to produce
     */
    public void produceDocument( final XalAbstractDocument document ) {
		produceDocument( document, true );
    }
    
    
    /**
     * Add a new document to this application and if makeVisible is true, show it
	 * @param document the document to produce
	 * @param makeVisible make the document visible
     */
    abstract public void produceDocument( final XalAbstractDocument document, final boolean makeVisible );
    
    
    //------------------- Convenience methods -----------------------------------
    
    
    /** Copy the source file to the target file */
    static private void copyFile( final File sourceFile, final File targetFile ) {
        try {
            final FileChannel sourceChannel = new FileInputStream( sourceFile ).getChannel();
            final FileChannel targetChannel = new FileOutputStream( targetFile ).getChannel();
            
            sourceChannel.transferTo( 0, sourceChannel.size(), targetChannel );
            
            sourceChannel.close();
            targetChannel.close();
        }
        catch( Exception exception ) {
            exception.printStackTrace();
            throw new RuntimeException( "Exception attempting to copy the source file to the target file.", exception );
        }
    }
	
	
	/**
	 * Display a confirmation dialog with a title and message
	 * @param title The title of the dialog
	 * @param message The message to display
	 * @return YES_OPTION or NO_OPTION 
	 */
	static public int displayConfirmDialog( final String title, final String message ) {
		return ApplicationSupport.displayConfirmDialog( title, message );
	}
	
    
    /**
     * Display a warning dialog box with information about the exception.
     * @param exception The exception about which the warning dialog is displayed.
     */
    static public void displayWarning( final Exception exception ) {
		ApplicationSupport.displayWarning( exception );
    }

    
    /**
     * Display a warning dialog box.
     * @param title Title of the warning dialog box.
     * @param message The warning message to appear in the warning dialog box.
     */
    static public void displayWarning( final String title, final String message ) {
		displayWarning( title, message );
    }
    
    
    /**
     * Display a warning dialog box with information about the exception.  This method allows
     * clarification about the consequences of the exception (e.g. "Save Failed:").
     * @param title Title of the warning dialog box.
     * @param prefix Text that should appear in the dialog box before the exception messasge.
     * @param exception The exception about which the warning dialog is displayed.
     */
    static public void displayWarning( final String title, final String prefix, final Exception exception ) {
		ApplicationSupport.displayWarning( title, prefix, exception );
    }

    
    /**
     * Display an error dialog box.
     * @param title Title of the warning dialog box.
     * @param message The warning message to appear in the warning dialog box.
     */
    static public void displayError( final String title, final String message ) {
		ApplicationSupport.displayError( title, message );
    }
    
    
    /**
     * Display an error dialog box with information about the exception.
     * @param exception The exception about which the warning dialog is displayed.
     */
    static public void displayError( final Exception exception ) {
		ApplicationSupport.displayError( exception );
    }
    
    
    /**
     * Display an error dialog box with information about the exception.  This method allows
     * clarification about the consequences of the exception (e.g. "Save Failed:").
     * @param title Title of the warning dialog box.
     * @param prefix Text that should appear in the dialog box before the exception messasge.
     * @param exception The exception about which the warning dialog is displayed.
     */
    static public void displayError( final String title, final String prefix, final Exception exception ) {
		ApplicationSupport.displayError( title, prefix, exception );
    }
    
    
    /**
     * Display an error dialog box with information about the exception.  This method allows
     * clarification about the consequences of the exception (e.g. "Save Failed:").
     * @param title Title of the warning dialog box.
     * @param prefix Text that should appear in the dialog box before the exception messasge.
     * @param exception The exception about which the warning dialog is displayed.
     */
    static public void displayApplicationError( final String title, final String prefix, final Exception exception ) {
		displayError( title, prefix, exception );
    }
    
    
    
    /** manage the welcome dialog */
    private class WelcomeController {
        /** Open a new empty document */
        final private int NEW_MODE = 0;
        
        /** Open a document for read/write */
        final private int DOCUMENT_MODE = NEW_MODE + 1;
        
        /** Create a new document based on a template */
        final private int TEMPLATE_MODE = DOCUMENT_MODE + 1;
        
        /** Open a recently viewed document */
        final private int RECENT_MODE = TEMPLATE_MODE + 1;
        
        /** DOCUMENT_CHOOSER for the display */
        final private JFileChooser DOCUMENT_CHOOSER;
        
        /** indicates the mode for which to open a document */
        private int _openMode;
        
        
        /** Constructor */
        private WelcomeController( final Point location ) {            
            final Box accessory = new Box( BoxLayout.Y_AXIS );
            
            final JButton newButton = new JButton( "New Empty" );
            newButton.setToolTipText( "Create a new, empty document" );
            
            final JButton openButton = new JButton( "Documents..." );
            openButton.setToolTipText( "Display documents to open for editing" );
            
            final JButton templateButton = new JButton( "Templates..." );
            templateButton.setToolTipText( "Display documents for which to open new copies" );
            
            final JButton recentButton = new JButton( "Recent..." );
            recentButton.setToolTipText( "Display recently opened documents to open for editing" );
            
            accessory.add( newButton );
            accessory.add( openButton );
            accessory.add( templateButton );
            accessory.add( recentButton );
            
            final URLReference[] recentURLReferences = getValidRecentURLReferences();
            if ( recentURLReferences == null || recentURLReferences.length == 0 ) recentButton.setEnabled( false );
            
            DOCUMENT_CHOOSER = new WelcomeFileChooser( location );
            DOCUMENT_CHOOSER.setAccessory( accessory );
            DOCUMENT_CHOOSER.setMultiSelectionEnabled( true );
            DOCUMENT_CHOOSER.setDialogTitle( "Select " + getAdaptor().applicationName() + " documents to open" );
            FileFilterFactory.applyFileFilters( DOCUMENT_CHOOSER, _applicationAdaptor.readableDocumentTypes() );
            
            final File templateFolder = getTemplateFolder();
            final File documentFolder = getDefaultDocumentFolder();
            
            setOpenMode( TEMPLATE_MODE );
            
            if ( templateFolder != null && templateFolder.exists() && templateFolder.isDirectory() && templateFolder.list().length > 0 ) {
                DOCUMENT_CHOOSER.setCurrentDirectory( templateFolder );
                setOpenMode( TEMPLATE_MODE );
            }
            else if ( documentFolder != null && documentFolder.exists() && documentFolder.isDirectory() ) {
                DOCUMENT_CHOOSER.setCurrentDirectory( documentFolder );
                setOpenMode( DOCUMENT_MODE );
            }
            else {
                setOpenMode( DOCUMENT_MODE );
            }
            
            newButton.addActionListener( new ActionListener() {
                public void actionPerformed( final ActionEvent event ) {
                    setOpenMode( NEW_MODE );
                    DOCUMENT_CHOOSER.approveSelection();
                }
            });
            
            openButton.addActionListener( new ActionListener() {
                public void actionPerformed( final ActionEvent event ) {
                    DOCUMENT_CHOOSER.setCurrentDirectory( documentFolder );
                    setOpenMode( DOCUMENT_MODE );
                }
            });
            
            templateButton.addActionListener( new ActionListener() {
                public void actionPerformed( final ActionEvent event ) {
                    DOCUMENT_CHOOSER.setCurrentDirectory( templateFolder );
                    setOpenMode( TEMPLATE_MODE );
                }
            });
            
            recentButton.addActionListener( new ActionListener() {
                public void actionPerformed( final ActionEvent event ) {
                    final URLReference selection = (URLReference)JOptionPane.showInputDialog( DOCUMENT_CHOOSER, "Open the selected document", "Recent Documents", JOptionPane.PLAIN_MESSAGE, null, recentURLReferences, null );
                    if ( selection != null ) {
                        setOpenMode( RECENT_MODE );
                        DOCUMENT_CHOOSER.approveSelection();
                        openURL( selection.getFullURLSpec() );
                    }
                }
            });
            
            int status = DOCUMENT_CHOOSER.showOpenDialog( null );
            
            switch( status ) {
                case JFileChooser.CANCEL_OPTION:
                    System.exit( 0 );
                    break;
                case JFileChooser.APPROVE_OPTION:
                    processSelections( DOCUMENT_CHOOSER.getSelectedFiles() );
                    break;
                default:
                    newDocument();
                    break;
            }
        }
        
        
        /** Set the open mode */
        private void setOpenMode( final int mode ) {
            _openMode = mode;
            
            switch( mode ) {
                case TEMPLATE_MODE:
                    DOCUMENT_CHOOSER.setApproveButtonText( "Open Template" );
                    DOCUMENT_CHOOSER.setApproveButtonToolTipText( "Open new copies of the selected templates" );
                    break;
                case DOCUMENT_MODE:
                    DOCUMENT_CHOOSER.setApproveButtonText( "Open" );
                    DOCUMENT_CHOOSER.setApproveButtonToolTipText( "Open the documents for editing" );
                    break;
                default:
                    break;
            }
        }
        
        
        /** perform the operation indicated by the mode */
        private void processSelections( final File[] selections ) {            
            if ( _openMode != RECENT_MODE && ( selections == null || selections.length == 0 ) ) {
                newDocument();
                return;
            }
            
            switch( _openMode ) {
                case NEW_MODE:
                    newDocument();
                    break;
                case TEMPLATE_MODE:
                    openFiles( selections, true, false );   // open templates
                    break;
                case DOCUMENT_MODE:
                    openFiles( selections );    // open documents
                    break;
                default:
                    break;
            }
        }
        
        
        /** get those recent URL specs which are valid */
        private URLReference[] getValidRecentURLReferences() {
            return URLReference.getValidReferences( getDefaultDocumentFolderURL(), getRecentURLSpecs() );
        }
    }
    
    
    
    /** custom file chooser for the welcome window */
    private class WelcomeFileChooser extends JFileChooser {
        /** serialization ID */
        private static final long serialVersionUID = 1L;
        
        /** initial location for the dialog */
        final Point INITIAL_LOCATION;
        
        
        /** constructor */
        public WelcomeFileChooser( final Point location ) {
            super();
            
            INITIAL_LOCATION = location;
        }
        
        
        /** Create the dialog */
        protected JDialog createDialog( final java.awt.Component parent ) throws java.awt.HeadlessException {
            final JDialog dialog = super.createDialog( parent );
            dialog.setLocation( INITIAL_LOCATION );
            
            dialog.addComponentListener( new java.awt.event.ComponentAdapter() {
                public void componentMoved( final java.awt.event.ComponentEvent event ) {
                    setNextDocumentOpenLocation( dialog.getLocationOnScreen() );
                }
            });
            
            return dialog;
        }
    }
}




/** constainer of file versions info */
class FileVersionInfo {
    final private String BASE_NAME;
    final private File CURRENT_FOLDER;
    final private Date TIMESTAMP;
    final private File SOURCE_FILE;
    
    /** Constructor */
    public FileVersionInfo( final File sourceFile, final File defaultFolder, final Date timestamp ) {
        TIMESTAMP = timestamp;
        SOURCE_FILE = sourceFile;
        
        if ( sourceFile.exists() && sourceFile.canRead() ) {
            BASE_NAME = getBaseNameStrippingTimestamp( sourceFile );
            if ( defaultFolder != null && defaultFolder.exists() ) {
                final File versionsFolder = new File( defaultFolder, ".versions" );
                final File baseFolder = new File( versionsFolder, BASE_NAME );
                
                final String yearString = new java.text.SimpleDateFormat( "yyyy" ).format( timestamp );
                CURRENT_FOLDER = new File( baseFolder, yearString );
            }
            else {
                CURRENT_FOLDER = null;
            }
        }
        else {
            BASE_NAME = null;
            CURRENT_FOLDER = null;
        }
    }
    
    
    /** get the source file */
    public File getSourceFile() {
        return SOURCE_FILE;
    }
    
    
    /** versions base name for the source file */
    public String getBaseName() {
        return BASE_NAME;
    }
    
    
    /** current folder to hold the latest version */
    public File getCurrentFolder() {
        return CURRENT_FOLDER;
    }
    
    
    /** get the timestamp */
    public Date getTimestamp() {
        return TIMESTAMP;
    }
    
    
    /** Get the base name of a file stripping timestamp tags if any */
    private String getBaseNameStrippingTimestamp( final File file ) {
        return file.getName().replaceFirst( "_@.*@", "" );
    }
}<|MERGE_RESOLUTION|>--- conflicted
+++ resolved
@@ -127,11 +127,7 @@
 		final Preferences prefs = xal.tools.apputils.Preferences.nodeForPackage( Application.class );
 		final String propertiesPath = prefs.get( "UserPropertiesFile", "" );
 		
-<<<<<<< HEAD
-		if ( propertiesPath == null || "".equals(propertiesPath) )  return;
-=======
 		if ( propertiesPath == null || propertiesPath.isEmpty() )  return;
->>>>>>> 14e2e937
 				
 		try {
 			final FileInputStream propertiesStream = new FileInputStream( propertiesPath );
