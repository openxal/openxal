--- conflicted
+++ resolved
@@ -211,11 +211,7 @@
         final StringBuffer windowTitle = new StringBuffer( Application.getApp().getApplicationAdaptor().applicationName() );
 		
 		String documentTitle = document.getTitle();
-<<<<<<< HEAD
-		if ( documentTitle != null && !"".equals(documentTitle) ) {
-=======
 		if ( documentTitle != null && !documentTitle.isEmpty() ) {
->>>>>>> 14e2e937
 			windowTitle.append( " - " + documentTitle );
 			
 			final boolean documentModified = document.hasChanges();
