/*
 *  MonitoredArrayPV.java
 *
 *  Created on July 7, 2005, 10:25 AM
 */
package xal.extension.scan;

import java.util.*;
import java.awt.event.*;

import xal.ca.*;

/**
 *  This class keeps a reference to the PV with array data and listens to the
 *  data change.
 *
 *@author     shishlo
 *created    October 31, 2005
 *@version    July 29, 2005
 */

public class MonitoredArrayPV {

	private Object syncObj = new Object();

	private double[] vals = new double[0];

	private MonitoredPV mpv = null;

	private ActionListener updateListener = null;

	private static int nextIndex = 0;

	private volatile boolean switchOn = true;


	/**
	 *  Constructor for the MonitoredArrayPV object.
	 */
	public MonitoredArrayPV() {
		updateListener =
			new ActionListener() {
				public void actionPerformed(ActionEvent e) {
					synchronized(syncObj) {

						MonitoredPVEvent mpvEvt = (MonitoredPVEvent) e.getSource();

						if(!switchOn) {
							if(vals.length != 0) {
								vals = new double[0];
							}
							return;
						}

						if(mpv != null && mpv.isGood()) {
							ChannelRecord record = mpvEvt.getChannelRecord();
							double[] localVals = new double[0];

							if(record != null) {
								localVals = record.doubleArray();
							}

							if(localVals.length != vals.length) {
								vals = new double[localVals.length];
							}
							for(int i = 0; i < localVals.length; i++) {
								vals[i] = localVals[i];
							}
						} else {
							vals = new double[0];
						}
					}
				}
			};

		mpv = MonitoredPV.getMonitoredPV("MonitoredArrayPV_" + nextIndex);
		mpv.addValueListener(updateListener);
		mpv.addStateListener(updateListener);
		nextIndex++;
	}


	/**
	 *  Returns the array listener that is one of the inner MonitoredPV object
	 *  listeners
	 *
	 *@return    The array listener object
	 */
	public ActionListener getArrayListener() {
		return updateListener;
	}


	/**
	 *  Returns the reference to the data array. The operations with this array
	 *  should be synchronized by syncObj that can be received by using
	 *  getSyncObject() method.
	 *
	 *@return    The data array
	 */
	public double[] getValues() {
		return vals;
	}


	/**
	 *  Sets the channel name.
	 *
	 *@param  chanName  The new channel name.
	 */
	public void setChannelName(String chanName) {
		mpv.setChannelName(chanName);
	}


	/**
	 *  Sets the channel name without creating the monitor.
	 *
	 *@param  chanName  The new channel name.
	 */
	public void setChannelNameQuietly(String chanName) {
		mpv.setChannelNameQuietly(chanName);
	}


	/**
	 *  Returns the channel name
	 *
	 *@return    The channel name.
	 */
	public String getChannelName() {
		return mpv.getChannelName();
	}


	/**
	 *  Sets the channel.
	 *
	 *@param  chIn  The new channel.
	 */
	public void setChannel(Channel chIn) {
		mpv.setChannel(chIn);
	}


	/**
	 *  Sets the channel without creating the monitor.
	 *
	 *@param  chIn  The new channel.
	 */
	public void setChannelQuietly(Channel chIn) {
		mpv.setChannelQuietly(chIn);
	}


	/**
	 *  Returns the channel.
	 *
	 *@return    The channel.
	 */
	public Channel getChannel() {
		return mpv.getChannel();
	}


	/**
	 *  Returns the syncObj reference. It is used for synchronization.
	 *
	 *@return    The syncObj reference
	 */
	public Object getSyncObject() {
		return syncObj;
	}


	/**
	 *  Sets the syncObject attribute of the MonitoredArrayPV object. This method
	 *  has to be called from UpdatingController class only.
	 *
	 *@param  syncObj  The new syncObject value
	 */
	protected void setSyncObject(Object syncObj) {
		synchronized(syncObj) {
			synchronized(this.syncObj) {
				this.syncObj = syncObj;
			}
		}
	}


	/**
	 *  Returns true if the update monitor is working. By default it is On.
	 *
	 *@return    true if the update monitor is working, false otherwise.
	 */
	public boolean getSwitchOn() {
		return switchOn;
	}


	/**
	 *  Sets the switch on key for monitoring.
	 *
	 *@param  switchOn  The new switchOn value
	 */
	public void setSwitchOn(boolean switchOn) {
		this.switchOn = switchOn;
		synchronized(syncObj) {
			if(!switchOn) {
				if(vals.length != 0) {
					vals = new double[0];
				}
				mpv.stopMonitor();
			}
		}
		if(switchOn) {
			mpv.startMonitor();
		}
	}


	/**
	 *  Gets the monitoredPV attribute of the MonitoredArrayPV object
	 *
	 *@return    The monitoredPV value
	 */
	public MonitoredPV getMonitoredPV() {
		return mpv;
	}


	/**
	 *  Removes the monitored PV.
	 * @throws Throwable 
	 */
	protected void finalize() throws Throwable {
<<<<<<< HEAD
		MonitoredPV.removeMonitoredPV(mpv);
		super.finalize();
=======
		try {
			MonitoredPV.removeMonitoredPV(mpv);
		}
		finally {
			super.finalize();
		}
>>>>>>> 14e2e937
	}

}
<|MERGE_RESOLUTION|>--- conflicted
+++ resolved
@@ -234,17 +234,12 @@
 	 * @throws Throwable 
 	 */
 	protected void finalize() throws Throwable {
-<<<<<<< HEAD
-		MonitoredPV.removeMonitoredPV(mpv);
-		super.finalize();
-=======
 		try {
 			MonitoredPV.removeMonitoredPV(mpv);
 		}
 		finally {
 			super.finalize();
 		}
->>>>>>> 14e2e937
 	}
 
 }
