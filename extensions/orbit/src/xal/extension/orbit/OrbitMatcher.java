//
//  OrbitMatcher.java
//  xal
//
//  Created by Tom Pelaia on 6/21/07.
//  Copyright 2007 Oak Ridge National Lab. All rights reserved.
//

package xal.extension.orbit;

import java.util.ArrayList;
import java.util.List;

import Jama.Matrix;
import xal.model.probe.traj.Trajectory;
import xal.model.probe.traj.TransferMapState;
import xal.smf.AcceleratorNode;
import xal.tools.beam.PhaseMatrix;


/** using the online model (ignoring coupling), determines a beam position and momentum at an element which best matches the measured positions at a series of specified elements */
public class OrbitMatcher {
	/** node for which we wish to determine the matching beam position and momentum */
	final AcceleratorNode TARGET_NODE;
	
	/** list of nodes for which we have measured beam positions */
	final List<? extends AcceleratorNode> MEASURED_NODES;
	
<<<<<<< HEAD
	/** trajectory wrapper from which to get the transfer matrices */
	private TrajectoryWrapper _trajectoryWrapper;
=======
	/** trajectory from which to get the transfer matrices */
	protected Trajectory<TransferMapState> _trajectory;
>>>>>>> 420607ea
	
	/** horizontal beam position transform */
	protected BeamPositionTransform _xBeamPositionTransform;
	
	/** vertical beam position transform */
	protected BeamPositionTransform _yBeamPositionTransform;


	/** Constructor */
<<<<<<< HEAD
	private OrbitMatcher( final AcceleratorNode targetNode, final List<? extends AcceleratorNode> measuredNodes ) {
=======
	public OrbitMatcher( final AcceleratorNode targetNode, final List<? extends AcceleratorNode> measuredNodes, final Trajectory<TransferMapState> trajectory ) {
>>>>>>> 420607ea
		TARGET_NODE = targetNode;
		MEASURED_NODES = measuredNodes;
	}

	
	/** Constructor */
	public OrbitMatcher( final AcceleratorNode targetNode, final List<? extends AcceleratorNode> measuredNodes, final MatrixTrajectory trajectory ) {
		this( targetNode, measuredNodes );

		setTrajectory( trajectory );
	}


	/** Constructor */
	public OrbitMatcher( final AcceleratorNode targetNode, final List<? extends AcceleratorNode> measuredNodes, final TransferMapTrajectory trajectory ) {
		this( targetNode, measuredNodes );

		setTrajectory( trajectory );
	}

	
	/** get the best matching horizontal beam position in mm at the target node based on the beam position measurements in mm at the measurement nodes */
	public double getHorizontalTargetBeamPosition( final double[] measuredBeamPositions ) {
		return _xBeamPositionTransform.getTargetBeamPosition( measuredBeamPositions );
	}
	
	
	/** get the best matching vertical beam position in mm at the target node based on the beam position measurements in mm at the measurement nodes */
	public double getVerticalTargetBeamPosition( final double[] measuredBeamPositions ) {
		return _yBeamPositionTransform.getTargetBeamPosition( measuredBeamPositions );
	}
	
	
	/** set the trajectory */
<<<<<<< HEAD
	public void setTrajectory( final MatrixTrajectory trajectory ) {
		_trajectoryWrapper = new MatrixTrajectoryWrapper( trajectory );

		processTrajectory();
	}


	/** set the trajectory */
	public void setTrajectory( final TransferMapTrajectory trajectory ) {
		_trajectoryWrapper = new TransferMapTrajectoryWrapper( trajectory );

		processTrajectory();
	}


	/** process a trajectory */
	private void processTrajectory() {
=======
	public void setTrajectory( final Trajectory<TransferMapState> trajectory ) {
		_trajectory = trajectory;
		
>>>>>>> 420607ea
		final List<TransferRow> xTransferRows = new ArrayList<TransferRow>( MEASURED_NODES.size() );
		final List<TransferRow> yTransferRows = new ArrayList<TransferRow>( MEASURED_NODES.size() );

		for ( final AcceleratorNode node : MEASURED_NODES ) {
			// we need to get the transfer matrix from the target node to the measurement node (see the equations)
			final PhaseMatrix transferMatrix = getTransferMatrix( TARGET_NODE, node );
			xTransferRows.add( extractHorizontalSubMatrix( transferMatrix ) );
			yTransferRows.add( extractVerticalSubMatrix( transferMatrix ) );
		}

		_xBeamPositionTransform = new BeamPositionTransform( xTransferRows );
		_yBeamPositionTransform = new BeamPositionTransform( yTransferRows );
	}
	
	
	/** extract the horizontal sub matrix */
	static protected TransferRow extractHorizontalSubMatrix( final PhaseMatrix transferMatrix ) {
		final double t11 = transferMatrix.getElem( PhaseMatrix.IND_X, PhaseMatrix.IND_X );
		final double t12 = transferMatrix.getElem( PhaseMatrix.IND_X, PhaseMatrix.IND_XP );
		final double t13 = 1000 * transferMatrix.getElem( PhaseMatrix.IND_X, PhaseMatrix.IND_HOM );
		
		return new TransferRow( t11, t12, t13 );
	}
	
	
	/** extract the vertical sub matrix */
	static protected TransferRow extractVerticalSubMatrix( final PhaseMatrix transferMatrix ) {
		final double t11 = transferMatrix.getElem( PhaseMatrix.IND_Y, PhaseMatrix.IND_Y );
		final double t12 = transferMatrix.getElem( PhaseMatrix.IND_Y, PhaseMatrix.IND_YP );
		final double t13 = 1000 * transferMatrix.getElem( PhaseMatrix.IND_Y, PhaseMatrix.IND_HOM );
		
		return new TransferRow( t11, t12, t13 );
	}
	
	
	/** get the transfer matrix from the transfer map trajectory */
	protected PhaseMatrix getTransferMatrix( final AcceleratorNode fromNode, final AcceleratorNode toNode ) {
<<<<<<< HEAD
		return _trajectoryWrapper.getTransferMatrix( fromNode, toNode );
	}
}



/** wrap a trajectory for processing */
abstract class TrajectoryWrapper {
	/** get the transfer matrix from the transfer map trajectory */
	abstract public PhaseMatrix getTransferMatrix( final AcceleratorNode fromNode, final AcceleratorNode toNode );
}



/** wrapper for processing on a matrix trajectory */
class MatrixTrajectoryWrapper extends TrajectoryWrapper {
	/** matrix trajectory */
	final private MatrixTrajectory TRAJECTORY;


	/** Constructor */
	public MatrixTrajectoryWrapper( final MatrixTrajectory trajectory ) {
		TRAJECTORY = trajectory;
	}


	/** get the transfer matrix from the transfer map trajectory */
	public PhaseMatrix getTransferMatrix( final AcceleratorNode fromNode, final AcceleratorNode toNode ) {
		return TRAJECTORY.getTransferMatrix( fromNode.getId(), toNode.getId() );
	}
}



/** wrapper for processing on a transfer map trajectory */
class TransferMapTrajectoryWrapper extends TrajectoryWrapper {
	/** transfer map trajectory */
	final private TransferMapTrajectory TRAJECTORY;


	/** Constructor */
	public TransferMapTrajectoryWrapper( final TransferMapTrajectory trajectory ) {
		TRAJECTORY = trajectory;
	}


	/** get the transfer matrix from the transfer map trajectory */
	public PhaseMatrix getTransferMatrix( final AcceleratorNode fromNode, final AcceleratorNode toNode ) {
		final TransferMapState fromState = (TransferMapState)TRAJECTORY.stateForElement( fromNode.getId() );
		final TransferMapState toState = (TransferMapState)TRAJECTORY.stateForElement( toNode.getId() );

		final PhaseMatrix fromMatrix = fromState.getTransferMap().getFirstOrder();
		final PhaseMatrix toMatrix = toState.getTransferMap().getFirstOrder();

		return toMatrix.times( fromMatrix.inverse() );
=======
//		return _trajectory.getTransferMatrix( fromNode.getId(), toNode.getId() );
//		return _trajectory.getTransferMatrix( toNode.getId(), fromNode.getId() );
	    TransferMapState   S1 = this._trajectory.stateForElement(fromNode.getId());
	    TransferMapState   S2 = this._trajectory.stateForElement(toNode.getId() );
	    
	    PhaseMatrix    matPhi1 = S1.getTransferMap().getFirstOrder();
	    PhaseMatrix    matPhi2 = S2.getTransferMap().getFirstOrder();
	    
	    PhaseMatrix    matPhi1inv = matPhi1.inverse();
	    PhaseMatrix    matPhi21   = matPhi2.times( matPhi1inv );
	    
	    return matPhi21;
>>>>>>> 420607ea
	}
}



/** best fit transform (in one plane) from a set of beam positions to a beam position at a specified point */
class BeamPositionTransform {
	final protected Matrix KICK_TRANSFORM;
	final protected Matrix PROJECTION_TRANSFORM;
	
	
	/** Constructor */
	public BeamPositionTransform( final List<TransferRow> transferRows ) {
		final int rowCount = transferRows.size();
		
		final Matrix kickTransform = new Matrix( rowCount, 1 );
		final Matrix phaseTransform = new Matrix( rowCount, 2 );
		
		int row = 0;
		for ( final TransferRow transferRow : transferRows ) {
			phaseTransform.set( row, 0, transferRow.T11 );
			phaseTransform.set( row, 1, transferRow.T12 );
			kickTransform.set( row, 0, transferRow.T13 );
			++row;
		}
		
		KICK_TRANSFORM = kickTransform;
		
		// projection transform:  (A<sup>T</sup> A)<sup>-1</sup> A<sup>T</sup>
		final Matrix phaseTransformTranspose = phaseTransform.transpose();
		PROJECTION_TRANSFORM = phaseTransformTranspose.times( phaseTransform ).inverse().times( phaseTransformTranspose );
	}
	
	
	/** get the best matching beam position in mm at the target node based on the beam position measurements in mm at the measurement nodes */
	public double getTargetBeamPosition( final double[] measuredBeamPositions ) {
		final Matrix beamPositionVector = new Matrix( measuredBeamPositions.length, 1 );
		
		for ( int row = 0 ; row < measuredBeamPositions.length ; row++ ) {
			beamPositionVector.set( row, 0, measuredBeamPositions[row] );
		}
		
		return PROJECTION_TRANSFORM.times( beamPositionVector.minus( KICK_TRANSFORM ) ).get( 0, 0 );
	}
}



/** three elements of the transfer matrix */
class TransferRow {
	final public double T11;
	final public double T12;
	final public double T13;
	
	
	/** Constructor */
	public TransferRow( final double t11, final double t12, final double t13 ) {
		T11 = t11;
		T12 = t12;
		T13 = t13;
	}
}


<|MERGE_RESOLUTION|>--- conflicted
+++ resolved
@@ -26,14 +26,9 @@
 	/** list of nodes for which we have measured beam positions */
 	final List<? extends AcceleratorNode> MEASURED_NODES;
 	
-<<<<<<< HEAD
-	/** trajectory wrapper from which to get the transfer matrices */
-	private TrajectoryWrapper _trajectoryWrapper;
-=======
 	/** trajectory from which to get the transfer matrices */
 	protected Trajectory<TransferMapState> _trajectory;
->>>>>>> 420607ea
-	
+
 	/** horizontal beam position transform */
 	protected BeamPositionTransform _xBeamPositionTransform;
 	
@@ -42,29 +37,9 @@
 
 
 	/** Constructor */
-<<<<<<< HEAD
-	private OrbitMatcher( final AcceleratorNode targetNode, final List<? extends AcceleratorNode> measuredNodes ) {
-=======
 	public OrbitMatcher( final AcceleratorNode targetNode, final List<? extends AcceleratorNode> measuredNodes, final Trajectory<TransferMapState> trajectory ) {
->>>>>>> 420607ea
 		TARGET_NODE = targetNode;
 		MEASURED_NODES = measuredNodes;
-	}
-
-	
-	/** Constructor */
-	public OrbitMatcher( final AcceleratorNode targetNode, final List<? extends AcceleratorNode> measuredNodes, final MatrixTrajectory trajectory ) {
-		this( targetNode, measuredNodes );
-
-		setTrajectory( trajectory );
-	}
-
-
-	/** Constructor */
-	public OrbitMatcher( final AcceleratorNode targetNode, final List<? extends AcceleratorNode> measuredNodes, final TransferMapTrajectory trajectory ) {
-		this( targetNode, measuredNodes );
-
-		setTrajectory( trajectory );
 	}
 
 	
@@ -81,29 +56,9 @@
 	
 	
 	/** set the trajectory */
-<<<<<<< HEAD
-	public void setTrajectory( final MatrixTrajectory trajectory ) {
-		_trajectoryWrapper = new MatrixTrajectoryWrapper( trajectory );
-
-		processTrajectory();
-	}
-
-
-	/** set the trajectory */
-	public void setTrajectory( final TransferMapTrajectory trajectory ) {
-		_trajectoryWrapper = new TransferMapTrajectoryWrapper( trajectory );
-
-		processTrajectory();
-	}
-
-
-	/** process a trajectory */
-	private void processTrajectory() {
-=======
 	public void setTrajectory( final Trajectory<TransferMapState> trajectory ) {
 		_trajectory = trajectory;
 		
->>>>>>> 420607ea
 		final List<TransferRow> xTransferRows = new ArrayList<TransferRow>( MEASURED_NODES.size() );
 		final List<TransferRow> yTransferRows = new ArrayList<TransferRow>( MEASURED_NODES.size() );
 
@@ -141,63 +96,6 @@
 	
 	/** get the transfer matrix from the transfer map trajectory */
 	protected PhaseMatrix getTransferMatrix( final AcceleratorNode fromNode, final AcceleratorNode toNode ) {
-<<<<<<< HEAD
-		return _trajectoryWrapper.getTransferMatrix( fromNode, toNode );
-	}
-}
-
-
-
-/** wrap a trajectory for processing */
-abstract class TrajectoryWrapper {
-	/** get the transfer matrix from the transfer map trajectory */
-	abstract public PhaseMatrix getTransferMatrix( final AcceleratorNode fromNode, final AcceleratorNode toNode );
-}
-
-
-
-/** wrapper for processing on a matrix trajectory */
-class MatrixTrajectoryWrapper extends TrajectoryWrapper {
-	/** matrix trajectory */
-	final private MatrixTrajectory TRAJECTORY;
-
-
-	/** Constructor */
-	public MatrixTrajectoryWrapper( final MatrixTrajectory trajectory ) {
-		TRAJECTORY = trajectory;
-	}
-
-
-	/** get the transfer matrix from the transfer map trajectory */
-	public PhaseMatrix getTransferMatrix( final AcceleratorNode fromNode, final AcceleratorNode toNode ) {
-		return TRAJECTORY.getTransferMatrix( fromNode.getId(), toNode.getId() );
-	}
-}
-
-
-
-/** wrapper for processing on a transfer map trajectory */
-class TransferMapTrajectoryWrapper extends TrajectoryWrapper {
-	/** transfer map trajectory */
-	final private TransferMapTrajectory TRAJECTORY;
-
-
-	/** Constructor */
-	public TransferMapTrajectoryWrapper( final TransferMapTrajectory trajectory ) {
-		TRAJECTORY = trajectory;
-	}
-
-
-	/** get the transfer matrix from the transfer map trajectory */
-	public PhaseMatrix getTransferMatrix( final AcceleratorNode fromNode, final AcceleratorNode toNode ) {
-		final TransferMapState fromState = (TransferMapState)TRAJECTORY.stateForElement( fromNode.getId() );
-		final TransferMapState toState = (TransferMapState)TRAJECTORY.stateForElement( toNode.getId() );
-
-		final PhaseMatrix fromMatrix = fromState.getTransferMap().getFirstOrder();
-		final PhaseMatrix toMatrix = toState.getTransferMap().getFirstOrder();
-
-		return toMatrix.times( fromMatrix.inverse() );
-=======
 //		return _trajectory.getTransferMatrix( fromNode.getId(), toNode.getId() );
 //		return _trajectory.getTransferMatrix( toNode.getId(), fromNode.getId() );
 	    TransferMapState   S1 = this._trajectory.stateForElement(fromNode.getId());
@@ -210,7 +108,6 @@
 	    PhaseMatrix    matPhi21   = matPhi2.times( matPhi1inv );
 	    
 	    return matPhi21;
->>>>>>> 420607ea
 	}
 }
 
