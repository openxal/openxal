//
//  PVLogger.java
//  xal
//
//  Created by Pelaia II, Tom on 10/18/06.
//  Copyright 2006 Oak Ridge National Lab. All rights reserved.
//

package xal.service.pvlogger;

import java.net.URL;
import java.sql.Connection;
import java.sql.SQLException;
import java.util.ArrayList;
import java.util.Collection;
import java.util.Date;
import java.util.HashMap;
import java.util.HashSet;
import java.util.List;
import java.util.Map;

import xal.tools.ResourceManager;
import xal.tools.data.DataAdaptor;
import xal.tools.database.ConnectionDictionary;
import xal.tools.database.DBConfiguration;
import xal.tools.xml.XmlDataAdaptor;


/** Provides a public interface to the PV Logger package */
public class PVLogger {
	/** database store */
	final protected PersistentStore PERSISTENT_STORE;

	/** snapshot publisher */
	final protected SnapshotPublisher SNAPSHOT_PUBLISHER;

	/** connection dictionary */
	protected ConnectionDictionary _connectionDictionary;

	/** logger sessions keyed by channel group ID */
	protected Map<String,LoggerSession> LOGGER_SESSIONS;

	/** current database connection */
	protected Connection _connection;


	/** Primary Constructor */
	public PVLogger( final ConnectionDictionary connectionDictionary ) {
		LOGGER_SESSIONS = new HashMap<String,LoggerSession>();

<<<<<<< HEAD
		URL configurationURL = null;
		DBConfiguration dbConfig = DBConfiguration.getInstance();
		if (dbConfig != null) configurationURL = dbConfig.getSchemaURL("pvlogger");
		if (configurationURL == null) configurationURL = getClass().getResource( "configuration.xml" );
=======
		final URL configurationURL = ResourceManager.getResourceURL( getClass(), "configuration.xml" );
>>>>>>> 14e2e937
		final DataAdaptor configurationAdaptor = XmlDataAdaptor.adaptorForUrl( configurationURL, false ).childAdaptor( "Configuration" );

		final DataAdaptor persistentStoreAdaptor = configurationAdaptor.childAdaptor( "persistentStore" );
		PERSISTENT_STORE = new PersistentStore( persistentStoreAdaptor );

		final DataAdaptor publisherAdaptor = configurationAdaptor.childAdaptor( "publisher" );
		SNAPSHOT_PUBLISHER = new SnapshotPublisher( publisherAdaptor, PERSISTENT_STORE, connectionDictionary );

		setConnectionDictionary( connectionDictionary );
	}
	
	
	/** Constructor */
	public PVLogger() {
		this( newLoggingConnectionDictionary() );
	}
	
	
	/** get an instance for browsing the PV Logger data */
	static public PVLogger getBrowsingInstance() {
		final ConnectionDictionary dictionary = newBrowsingConnectionDictionary();
		return dictionary != null ? new PVLogger( dictionary ) : null;
	}
	
	
	/** get an instance for logging PV data to the database */
	static public PVLogger getLoggingInstance() {
		return new PVLogger();
	}
	
	
	/** generate a new connection dictionary appropriate for logging */
	static public ConnectionDictionary newLoggingConnectionDictionary() {
		return ConnectionDictionary.getInstance( "pvlogger" );
	}
	
	
	/** generate a new connection dictionary appropriate for browsing logged data */
	static public ConnectionDictionary newBrowsingConnectionDictionary() {
		// use the reports account if available, otherwise use the default account
		return ConnectionDictionary.getPreferredInstance( "pvlogger-reports", "reports" );
	}
	
	
	/** get the connection dictionary */
	public ConnectionDictionary getConnectionDictionary() {
		return _connectionDictionary;
	}
	
	
	/** set the connection dictionary */
	public void setConnectionDictionary( final ConnectionDictionary dictionary ) {
		_connectionDictionary = dictionary;
		SNAPSHOT_PUBLISHER.setConnectionDictionary( dictionary );
	}
	
	
	/**
	 * Get the logger session with the specified groupID
	 * @param groupID the channel group ID
	 * @return the logger session with the specified group ID or null if none exists
	 */
	public LoggerSession getLoggerSession( final String groupID ) {
		synchronized( LOGGER_SESSIONS ) {
			return LOGGER_SESSIONS.get( groupID );
		}
	}
	
	
	/**
	 * Get all logger sessions managed by this PV Logger
	 * @return the collection of logger sessions
	 */
	public Collection<LoggerSession> getLoggerSessions() {
		synchronized( LOGGER_SESSIONS ) {
			return LOGGER_SESSIONS.values();
		}
	}
	
	
	/** remove all logger sessions */
	public void removeAllLoggerSessions() {
		synchronized ( LOGGER_SESSIONS ) {
			final Collection<LoggerSession> loggerSessions = new HashSet<LoggerSession>( getLoggerSessions() );
			for ( final LoggerSession session : loggerSessions ) {
				removeLoggerSession( session.getChannelGroup().getLabel() );
			}
		}
	}
	
	
	/**
	 * Stop the logger session with the specified group ID and remove it from the PV Logger
	 * @param groupID group ID of the logger session to remove
	 */
	public void removeLoggerSession( final String groupID ) {
		synchronized ( LOGGER_SESSIONS ) {
			final LoggerSession session = getLoggerSession( groupID );
			if ( session != null ) {
				session.setEnabled( false );
				LOGGER_SESSIONS.remove( groupID );
			}
		}
	}
	
	
	/**
	 * Determine if a logger session exists for the specified group
	 * @param groupID group ID of the logger session for which to look
	 * @return true if a session exists for the group and false if not
	 */
	public boolean hasLoggerSession( final String groupID ) {
		synchronized ( LOGGER_SESSIONS ) {
			return LOGGER_SESSIONS.containsKey( groupID );
		}
	}
	
	
	/**
	 * Request enabled logger sessions for the specified service
	 * @param serviceID service name
	 * @return the list of logger sessions
	 */
	public List<LoggerSession> requestEnabledLoggerSessionsForService( final String serviceID ) throws SQLException {
		final String[] types = fetchTypes( serviceID );
		final List<LoggerSession> sessions = new ArrayList<LoggerSession>( types.length );
		final Connection connection = getDatabaseConnection();
		for ( final String groupID : types ) {
			final ChannelGroup group = PERSISTENT_STORE.fetchChannelGroup( connection, groupID );
			if ( group.getDefaultLoggingPeriod() > 0 ) {
				sessions.add( requestLoggerSession( groupID ) );
			}
		}

		return sessions;
	}
	
	
	/**
	 * Request logger sessions for the specified service
	 * @param serviceID service name
	 * @return the list of logger sessions
	 */
	public List<LoggerSession> requestLoggerSessionsForService( final String serviceID ) throws SQLException {
		final String[] types = fetchTypes( serviceID );
		final List<LoggerSession> sessions = new ArrayList<LoggerSession>( types.length );
		for ( final String groupID : types ) {
			sessions.add( requestLoggerSession( groupID ) );
		}

		return sessions;
	}
	
	
	/**
	 * If a logger session already exists for the channel group, get it otherwise create a new one
	 * @param groupID the name of the channel group
	 * @return an existing logger session if one exists otherwise a new logger session or null if one could not be created
	 */
	public LoggerSession requestLoggerSession( final String groupID ) throws SQLException {
		synchronized( LOGGER_SESSIONS ) {
			if ( LOGGER_SESSIONS.containsKey( groupID ) ) {
				return getLoggerSession( groupID );
			}

			final Connection connection = getDatabaseConnection();
			if ( connection == null )  return null;
			final ChannelGroup group = PERSISTENT_STORE.fetchChannelGroup( connection, groupID );
			if ( group != null ) {
				final LoggerSession session = new LoggerSession( group, SNAPSHOT_PUBLISHER );
				LOGGER_SESSIONS.put( groupID, session );
				return session;
			}
			else {
				return null;
			}
		}
	}
	
	
	/**
	 * Reload the logger session for the specified channel group
	 * @param groupID the name of the channel group
	 * @return the corresponding logger session or null if a corresponding logger session cannot be found or generated
	 */
	public LoggerSession reloadLoggerSession( final String groupID ) throws SQLException {
		synchronized( LOGGER_SESSIONS ) {
			if ( LOGGER_SESSIONS.containsKey( groupID ) ) {
				final Connection connection = getDatabaseConnection();
				if ( connection == null )  return null;
				final ChannelGroup group = PERSISTENT_STORE.fetchChannelGroup( connection, groupID );
				final LoggerSession session = getLoggerSession( groupID );
				session.setChannelGroup( group );
				return session;
			}
			else {
				return requestLoggerSession( groupID );
			}			
		}
	}
	
	
	/** determine if the snapshot publisher is publishing snapshots periodically */
	public boolean isPublishing() {
		return SNAPSHOT_PUBLISHER.isPublishing();
	}
	
	
	/** start logging sessions and publishing snapshots */
	public void start() {
		SNAPSHOT_PUBLISHER.start();

		synchronized( LOGGER_SESSIONS ) {
			final Collection<LoggerSession> sessions = LOGGER_SESSIONS.values();
			for ( final LoggerSession session : sessions ) {
				if ( !session.isLogging() ) {
					session.startLogging();
				}
			}
		}
	}
	
	
	/** restart logging sessions and publishing snapshots */
	public void restart() {
		SNAPSHOT_PUBLISHER.start();

		synchronized( LOGGER_SESSIONS ) {
			final Collection<LoggerSession> sessions = LOGGER_SESSIONS.values();
			for ( final LoggerSession session : sessions ) {
				if ( !session.isLogging() ) {
					session.resumeLogging();
				}
			}
		}
	}
	
	
	/** stop logging sessions and publishing snapshots but publish any scheduled snapshots */
	public void stop() {
		SNAPSHOT_PUBLISHER.stop();
		synchronized( LOGGER_SESSIONS ) {
			final Collection<LoggerSession> sessions = LOGGER_SESSIONS.values();
			for ( final LoggerSession session : sessions ) {
				session.stopLogging();
			}
		}
		SNAPSHOT_PUBLISHER.publishSnapshots();
	}
	
	
	/** publish any scheduled snapshots remaining in the queue */
	public void publishSnapshots() {
		SNAPSHOT_PUBLISHER.publishSnapshots();
	}
	
	
	/**
	 * Get the publishing period
	 * @return publishing period in seconds
	 */
	public double getPublishingPeriod() {
		return SNAPSHOT_PUBLISHER.getPublishingPeriod();
	}
	
	
	/**
	 * Set the publishing period
	 * @param period publishing period in seconds
	 */
	public void setPublishingPeriod( final double period ) {
		SNAPSHOT_PUBLISHER.setPublishingPeriod( period );
	}
	
	
	/**
	 * Fetch the machine snapshot corresponding to the specified snasphot ID
	 * @param snapshotID machine snaspshot ID
	 * @return machine snapshot corresponding to the specified ID
	 */
	public MachineSnapshot fetchMachineSnapshot( final long snapshotID ) throws SQLException {
		final Connection connection = getDatabaseConnection();
		return PERSISTENT_STORE.fetchMachineSnapshot( connection, snapshotID );
	}
	
	
	/**
	 * Fetch the machine snapshots within the specified time range. If the type is not null, then restrict the machine snapshots to those of the specified type.
	 * The machine snapshots do not include the channel snapshots. A complete snapshot can be obtained using the fetchMachineSnapshot(id) method.
	 * @param type The type of machine snapshots to fetch or null for no restriction
	 * @param startTime The start time of the time range
	 * @param endTime The end time of the time range
	 * @return An array of machine snapshots meeting the specified criteria
	 */
	public MachineSnapshot[] fetchMachineSnapshotsInRange( final String type, final Date startTime, final Date endTime ) throws SQLException {
		final Connection connection = getDatabaseConnection();
		return PERSISTENT_STORE.fetchMachineSnapshotsInRange( connection, type, startTime, endTime );
	}
	
	
	/**
	 * Fetch the channel snapshots from the data source and populate the machine snapshot
	 * @param machineSnapshot The machine snapshot for which to fetch the channel snapshots and load them
	 * @return the machineSnapshot which is the same as the parameter returned for convenience
	 */
	public MachineSnapshot loadChannelSnapshotsInto( final MachineSnapshot machineSnapshot ) throws SQLException {
		final Connection connection = getDatabaseConnection();
		return PERSISTENT_STORE.loadChannelSnapshotsInto( connection, machineSnapshot );
	}
	
	
	/**
	 * Fetch channel groups as an array of types
	 * @return array of types corresponding to all of the channel groups
	 */
	public String[] fetchTypes()  throws SQLException {
		final Connection connection = getDatabaseConnection();
		return PERSISTENT_STORE.fetchTypes( connection );
	}
	
	
	/**
	 * Fetch the channel groups associated with the service ID as an array of types
	 * @param serviceID service ID of groups to fetch
	 * @return array of types corresponding to channel groups with the specified service ID
	 */
	public String[] fetchTypes( final String serviceID ) throws SQLException {
		final Connection connection = getDatabaseConnection();
		return PERSISTENT_STORE.fetchTypes( connection, serviceID );
	}
	
	
	/**
	 * Get the channel group corresponding to the specified type.
	 * @param type channel group type
	 */
	public ChannelGroup getChannelGroup( final String type ) throws SQLException {
		final Connection connection = getDatabaseConnection();
		return PERSISTENT_STORE.getChannelGroup( connection, type );
	}
	
	
	/** get the current database connection creating it if necessary */
	protected Connection getDatabaseConnection() {
		if ( _connection == null || !testConnection( _connection ) ) {
			closeConnection();
			_connection = getNewDatabaseConnection();
		}

		return _connection;
	}
	
	
	/** make a new database connection */
	protected Connection getNewDatabaseConnection() {
		try {
			Connection con = _connectionDictionary.hasRequiredInfo() ? PersistentStore.connectionInstance( _connectionDictionary ) : null; 
			System.out.println("Connection is "+ con == null ? "null" : con.toString());
			return con;
		}
		catch( Exception exception ) {
			exception.printStackTrace();
			return null;
		}
	}
	
	
	/** close the database connection if a connection exists and set the connection to null */
	public void closeConnection() {
		try {
			if ( _connection != null ) {
				_connection.close();
			}
		}
		catch ( Exception exception ) {
			exception.printStackTrace();
		}
		finally {
			_connection = null;
		}
		
	}
	
	
	/**
	 * Test whether the connection is good
	 * @param connection the connection to test
	 * @return true if the connection is good and false if not
	 */
	static protected boolean testConnection( final Connection connection ) {
		try {
			return !connection.isClosed();
		}
		catch( SQLException exception ) {
			return false;
		}
	}
	
	
	/** sql connections should be closed manually 
	 * @throws Throwable */
	protected void finalize() throws Throwable{
<<<<<<< HEAD
		closeConnection();
		super.finalize();
=======
		try {
			closeConnection();
		}
		finally {
			super.finalize();
		}
>>>>>>> 14e2e937
	}
}<|MERGE_RESOLUTION|>--- conflicted
+++ resolved
@@ -48,14 +48,10 @@
 	public PVLogger( final ConnectionDictionary connectionDictionary ) {
 		LOGGER_SESSIONS = new HashMap<String,LoggerSession>();
 
-<<<<<<< HEAD
 		URL configurationURL = null;
 		DBConfiguration dbConfig = DBConfiguration.getInstance();
 		if (dbConfig != null) configurationURL = dbConfig.getSchemaURL("pvlogger");
-		if (configurationURL == null) configurationURL = getClass().getResource( "configuration.xml" );
-=======
-		final URL configurationURL = ResourceManager.getResourceURL( getClass(), "configuration.xml" );
->>>>>>> 14e2e937
+		if (configurationURL == null) configurationURL = ResourceManager.getResourceURL( getClass(), "configuration.xml" );
 		final DataAdaptor configurationAdaptor = XmlDataAdaptor.adaptorForUrl( configurationURL, false ).childAdaptor( "Configuration" );
 
 		final DataAdaptor persistentStoreAdaptor = configurationAdaptor.childAdaptor( "persistentStore" );
@@ -458,16 +454,11 @@
 	/** sql connections should be closed manually 
 	 * @throws Throwable */
 	protected void finalize() throws Throwable{
-<<<<<<< HEAD
-		closeConnection();
-		super.finalize();
-=======
 		try {
 			closeConnection();
 		}
 		finally {
 			super.finalize();
 		}
->>>>>>> 14e2e937
 	}
 }