--- conflicted
+++ resolved
@@ -10,18 +10,11 @@
 package xal.app.virtualaccelerator;
 
 import java.awt.BorderLayout;
-<<<<<<< HEAD
 import java.awt.Color;
 import java.awt.Shape;
 import java.awt.event.*;
 import java.awt.GridLayout;
 import java.text.DecimalFormat;
-=======
-import java.awt.GridLayout;
-import java.awt.event.ActionEvent;
-import java.awt.event.ActionListener;
-import java.net.URL;
->>>>>>> 78368823
 import java.text.NumberFormat;
 import java.util.ArrayList;
 import java.util.Collections;
@@ -31,7 +24,6 @@
 import java.util.List;
 import java.util.Map;
 
-<<<<<<< HEAD
 import xal.extension.smf.application.*;
 import xal.extension.application.*;
 import xal.extension.bricks.WindowReference;
@@ -67,80 +59,6 @@
 import xal.service.pvlogger.apputils.browser.PVLogSnapshotChooser;
 import xal.service.pvlogger.sim.PVLoggerDataSource;
 import xal.tools.dispatch.*;
-=======
-import javax.swing.AbstractAction;
-import javax.swing.Action;
-import javax.swing.BoxLayout;
-import javax.swing.JButton;
-import javax.swing.JDialog;
-import javax.swing.JLabel;
-import javax.swing.JOptionPane;
-import javax.swing.JPanel;
-import javax.swing.JTable;
-import javax.swing.JTextField;
-import javax.swing.JToggleButton.ToggleButtonModel;
-import javax.swing.event.DocumentEvent;
-import javax.swing.event.DocumentListener;
-import javax.swing.text.PlainDocument;
-
-import xal.application.Commander;
-import xal.application.XalWindow;
-import xal.ca.Channel;
-import xal.ca.ChannelFactory;
-import xal.ca.ConnectionException;
-import xal.ca.GetException;
-import xal.ca.PutException;
-import xal.ca.PutListener;
-import xal.model.ModelException;
-import xal.model.alg.EnvelopeTracker;
-import xal.model.alg.TransferMapTracker;
-import xal.model.probe.EnvelopeProbe;
-import xal.model.probe.Probe;  // Probe for t3d header
-import xal.model.probe.TransferMapProbe;
-import xal.model.probe.traj.EnvelopeProbeState;
-import xal.model.probe.traj.ICoordinateState;
-import xal.model.probe.traj.ProbeState;
-import xal.model.probe.traj.TransferMapState;
-import xal.sim.scenario.AlgorithmFactory;
-import xal.sim.scenario.ProbeFactory;
-import xal.sim.scenario.Scenario;
-import xal.sim.sync.PVLoggerDataSource;
-import xal.smf.AcceleratorSeq;
-import xal.smf.AcceleratorSeqCombo;
-import xal.smf.NoSuchChannelException;
-import xal.smf.Ring;
-import xal.smf.TimingCenter;
-import xal.smf.application.AcceleratorDocument;
-import xal.smf.attr.BPMBucket;
-import xal.smf.data.XMLDataManager;
-import xal.smf.impl.BPM;
-import xal.smf.impl.Bend;
-import xal.smf.impl.Electromagnet;
-import xal.smf.impl.HDipoleCorr;
-import xal.smf.impl.MagnetMainSupply;
-import xal.smf.impl.MagnetTrimSupply;
-import xal.smf.impl.ProfileMonitor;
-import xal.smf.impl.Quadrupole;
-import xal.smf.impl.RfCavity;
-import xal.smf.impl.RingBPM;
-import xal.smf.impl.SCLCavity;
-import xal.smf.impl.TrimmedQuadrupole;
-import xal.smf.impl.VDipoleCorr;
-import xal.smf.impl.qualify.QualifierFactory;
-import xal.smf.impl.qualify.TypeQualifier;
-import xal.tools.apputils.SimpleProbeEditor;
-import xal.tools.apputils.pvlogbrowser.PVLogSnapshotChooser;
-import xal.tools.beam.PhaseVector;
-import xal.tools.beam.Twiss;
-import xal.tools.beam.calc.SimpleSimResultsAdaptor;
-import xal.tools.bricks.WindowReference;
-import xal.tools.data.DataAdaptor;
-import xal.tools.dispatch.DispatchQueue;
-import xal.tools.dispatch.DispatchTimer;
-import xal.tools.swing.DecimalField;
-import xal.tools.swing.KeyValueFilteredTableModel;
-import xal.tools.xml.XmlDataAdaptor;
->>>>>>> 78368823
 
 
 /**
@@ -1144,7 +1062,6 @@
     
 	/** This method is for populating the diagnostic PVs (only BPMs + WSs for now) */
 	protected void putDiagPVs() {
-<<<<<<< HEAD
 		/**temporary list data for getting the array bpm and ws datas*/
 		int i = 0;
 		List<Double> tempBPMx = new ArrayList<Double>();
@@ -1199,11 +1116,6 @@
 		}
 		
 		
-=======
-	    // CKA Nov 25, 2013
-	    SimpleSimResultsAdaptor    cmpCalcEngine = new SimpleSimResultsAdaptor( modelScenario.getTrajectory() );
-	    
->>>>>>> 78368823
 		// for BPMs
         for ( final BPM bpm : bpms ) {
 			final Channel bpmXAvgChannel = bpm.getChannel( BPM.X_AVG_HANDLE );
@@ -1237,17 +1149,12 @@
                     //                    bpmXTBTChannel.putValCallback( xTBT, this );  // don't post to channel access until the turn by turn data is generated correctly
 					bpmYAvgChannel.putValCallback( yAvg, this );
                     //                    bpmYTBTChannel.putValCallback( yTBT, this );  // don't post to channel access until the turn by turn data is generated correctly
-<<<<<<< HEAD
 				
 					final double position = bpm.getPosition();
 					tempBPMp.add(position);
 					tempBPMx.add(xAvg);
 					tempBPMy.add(yAvg);				
 				}
-=======
-	            // CKA Nov 25, 2013
-//				}
->>>>>>> 78368823
                 
 				// hardwired BPM amplitude noise and offset to 5% and 0.1mm (randomly) respectively
 				bpmAmpAvgChannel.putVal( NoiseGenerator.setValForPV( 20., 5., 0.1 ) );
