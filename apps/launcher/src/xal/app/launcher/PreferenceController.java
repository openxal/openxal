--- conflicted
+++ resolved
@@ -68,11 +68,7 @@
 	static public URL getDefaultDocumentURL() throws MalformedURLException {
 		String urlSpec = getDefaultDocumentURLSpec();
 		
-<<<<<<< HEAD
-		if ( "".equals(urlSpec) || urlSpec == null ) {
-=======
 		if ( urlSpec == null || urlSpec.isEmpty() ) {
->>>>>>> 14e2e937
 			return null;
 		}
 		else {
