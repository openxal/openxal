--- conflicted
+++ resolved
@@ -67,13 +67,8 @@
         return _sequence;
     }
     /**get all the nodes of the sequence with a specified scenario */
-<<<<<<< HEAD
-    public WhatIfConfiguration getAcceleratorNodes(){
+    public WhatIfConfiguration getWhatIfConfiguration(){
     	return new WhatIfConfiguration( _sequence );
-=======
-    public WhatIfConfiguration getWhatIfConfiguration(){
-    	return new WhatIfConfiguration( _sequence, SIMULATOR.getScenario() );
->>>>>>> da4f089b
     }
     
     
