--- conflicted
+++ resolved
@@ -568,15 +568,12 @@
         TransferMapState targetstate = (TransferMapState)traj.stateForElement("RTBT:Tgt");
         //TransferMapState targetstate = (TransferMapState)traj.stateForElement("RTBT_Diag:BPM25");
         
-<<<<<<< HEAD
         //PhaseVector bpm1coords = bpm1state.phaseCoordinates();
         //PhaseVector bpm2coords = bpm2state.phaseCoordinates();
-=======
+        PhaseVector windowcoords = windowstate.getPhaseCoordinates();
+        PhaseVector targetcoords = targetstate.getPhaseCoordinates();
         //PhaseVector bpm1coords = bpm1state.getPhaseCoordinates();
         //PhaseVector bpm2coords = bpm2state.getPhaseCoordinates();
->>>>>>> 5c413565
-        PhaseVector windowcoords = windowstate.getPhaseCoordinates();
-        PhaseVector targetcoords = targetstate.getPhaseCoordinates();
         
         //System.out.println("bpm 1 " + bpm1coords.getx() +  " " +bpm1coords.gety());
         //System.out.println("bpm 2 " + bpm2coords.getx() +  " " +bpm2coords.gety());
