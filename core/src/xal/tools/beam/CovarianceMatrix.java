--- conflicted
+++ resolved
@@ -704,8 +704,6 @@
         return true;
     }
 
-<<<<<<< HEAD
-=======
 	/**
      * Handles object creation required by the base class. 
 	 *
@@ -715,7 +713,6 @@
 	 * @author Christopher K. Allen
 	 * @since  Jun 17, 2014
 	 */
->>>>>>> 14e2e937
 	@Override
 	protected PhaseMatrix newInstance() {
 		return new PhaseMatrix();
