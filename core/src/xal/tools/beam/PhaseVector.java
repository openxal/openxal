/*
 * PhaseVector.java
 *
 * Created on March 19, 2003, 2:13 PM
 * Modified
 *      10/06   - CKA added indexing 
 */

package xal.tools.beam;

import java.io.PrintWriter;
import java.util.EnumSet;

import xal.tools.annotation.AProperty.NoEdit;
import xal.tools.annotation.AProperty.Units;
import xal.tools.data.DataAdaptor;
import xal.tools.data.DataFormatException;
import xal.tools.data.IArchive;
import xal.tools.math.BaseVector;
import xal.tools.math.IIndex;
import xal.tools.math.r3.R3;
import xal.tools.math.r4.R4;
import xal.tools.math.r6.R6;



/**
 *  <p>
 *  Represents a vector of homogeneous phase space coordinates for three spatial 
 *  dimensions.  Thus, each phase vector is an element of R7, the set of real 
 *  7-tuples.  
 *  </p>
 *  <p>
 *  The coordinates are as follows:
 *  <pre>
 *      (x, xp, y, yp, z, zp, 1)'
 *  </pre>
 *  where the prime indicates transposition and
 *  <pre>
 *      x  = x-plane position
 *      xp = x-plane momentum
 *      y  = y-plane position
 *      yp = y-plane momentum
 *      z  = z-plane position
 *      zp = z-plane momentum
 *  </pre>
 *  </p>
 *  <p>
 *  Homogeneous coordinates are parameterizations of the projective spaces <i>P<sup>n</sup></i>.  
 *  They are
 *  useful here to allow vector transpositions, normally produced by vector addition, to 
 *  be represented as matrix multiplications.  These operations can be embodied by the class
 *  <code>PhaseMatrix</code>.  Thus, <code>PhaseVector</code>'s are not intended to support
 *  vector addition.
 *  </p>
 *
 *
 * @author  Christopher Allen
 *
 *  @see    xal.tools.math.Vector
 *  @see    PhaseMatrix
 */
/**
 * Class <code></code>.
 *
 *
 * @author Christopher K. Allen
 * @since  Oct 11, 2013
 */
public class PhaseVector extends BaseVector<PhaseVector> implements java.io.Serializable, IArchive {
    
    
    /*
     * Global Constants
     */
    
    /** Serialization Identifier  */
    private static final long serialVersionUID = 1L;
    
    
    /** Size of vectors */
    private static final int        INT_SIZE = 7;
    
    
//    /** attribute marker for data */
//    public static final String     ATTR_DATA   = "values";
//    
    
    
    /*
     * Internal Classes
     */
    
    /**
     * Enumeration for the element position indices for homogeneous
     * phase space objects.  This set include the phase space coordinates
     * and the homogeneous coordinate.
     *
     * @author Christopher K. Allen
     * @since  Oct 8, 2013
     */
    public enum IND implements IIndex {

        /*
         * Enumeration Constants
         */
        
        /** Index of the x coordinate */
        X(0),
        
        /** Index of the X' coordinate */
        Xp(1),
        
        /** Index of the Y coordinate */
        Y(2),
        
        /** Index of the Y' coordinate */
        Yp(3),
        
        /** Index of the Z (longitudinal) coordinate */
        Z   (4),        
        
        /** Index of the Z' (change in momenutum) coordinate */
        Zp  (5),        
        
        /** Index of the homogeneous coordinate */
        HOM(6);
        
        
        /*
         * Global Constants
         */
        
        /** the set of IND constants that only include phase space variables (not the homogeneous coordinate) */
        private final static EnumSet<IND> SET_PHASE = EnumSet.of(X, Xp, Y, Yp, Z, Zp);

        
        /*
         * Global Operations
         */
        
        /**
         * Returns the set of index constants that correspond to phase
         * coordinates only.  The homogeneous coordinate index is not
         * included (i.e., the <code>IND.HOM</code> constant).
         * 
         * @return  the set of phase indices <code>IND</code> less the <code>HOM</code> constant
         *
         * @see xal.tools.math.BaseMatrix.IIndex#val()
         *
         * @author Christopher K. Allen
         * @since  Oct 15, 2013
         */
        public static EnumSet<IND>  valuesPhase() {
            return SET_PHASE;
        }

        
        /*
         * IIndex Interface
         */
        
        /**
         * Returns the numerical index of this enumeration constant,
         * corresponding to the index into the phase matrix.
         * 
         * @return  numerical value of this index
         *
         * @author Christopher K. Allen
         * @since  Sep 25, 2013
         */
        public int val() {
            return this.val;
        }
        
        /*
         * Initialization
         */
        
        /** The numerical value of this enumeration index */
        final public    int     val; 
        
        /**
         * Creates a new <code>IND</code> enumeration constant
         * initialized to the given index value.
         * 
         * @param index     numerical index value for this constant
         *
         * @author Christopher K. Allen
         * @since  Sep 25, 2013
         */
        private IND(int index) {
            this.val = index;
        }
    }
    
    
    
    /*
     *  Global Methods
     */
    
    /**
     *  Create a new instance of a zero phase vector.
     *
     *  @return         zero vector
     */
    public static PhaseVector  newZero()   {
        PhaseVector vecZero = new PhaseVector();
        
        vecZero.assignZero();
        
        return vecZero;
    }
    
    /**
     * Creates a deep copy of the given <code>PhaseVector</code>
     * object.  Thus, the argument is unmodified and unreferenced.
     * 
     * @param   vecParent    vector object to clone
     * 
     * @return              deep copy of the argument
     */
    public static PhaseVector copy(final PhaseVector vecParent)    {
        return new PhaseVector(vecParent);
    }
    
    /**
     * Create a new instance of PhaseVector with initial value determined
     * by the formatted string argument.  The string should be formatted as
     * 
     *  "(x,x',y,y',z,zp')"
     * 
     * where x, x', y, y', z, z' are floating point representations.
     *
     *  @param  strTokens   six-token string representing values phase coordinates
     *
     *  @exception  IllegalArgumentException    wrong number of tokens in argument (must be 6)
     *  @exception  NumberFormatException       bad numeric value, unparseable
     */
    public static PhaseVector parse(String   strTokens)    
        throws NumberFormatException, IllegalArgumentException
    {
        return new PhaseVector(strTokens);
    }
    
    /**
     * Embeds the given vector <b>z</b> &in; <b>R</b><sup>6</sup> into 
     * homogeneous phase space.  The given vector is treated like a vector
     * of phase space coordinates corresponding to the first 6 elements
     * of a <code>PhaseVector</code> object.  The last element of 
     * the returned phase vector has value 1, as do all phase vectors.
     * 
     * @param vecCoords     vector <b>z</b> containing the first 6 element 
     *                      values of the returned phase vector
     * 
     * @return              the augmented vector (<b>z</b>,1)
     *
     * @author Christopher K. Allen
     * @since  Oct 16, 2013
     */
    public static PhaseVector embed(final R6 vecCoords) {
        PhaseVector vecPhase = new PhaseVector();
        
        for (IND i : IND.valuesPhase()) {
            double  dblVal = vecCoords.getElem(i);
            
            vecPhase.setElem(i, dblVal);
        }
        
        vecPhase.setElem(IND.HOM, 1.0);
        
        return vecPhase;
    }

    /**
     * Embeds the given vector <b>z</b> &in; <b>R</b><sup>4</sup> into 
     * homogeneous phase space.  The given vector is treated like a vector
     * of transverse phase space coordinates corresponding to the first 4 elements
     * of a <code>PhaseVector</code> object.  The vector elements corresonding
     * to the longitudinal phase space coordinates <i>z</i> and <i>z'</i> are
     * both set to zero.  The last element of 
     * the returned phase vector has value 1, as do all phase vectors.
     * 
     * @param vecCoords     vector <b>z</b> containing the first 6 element 
     *                      values of the returned phase vector
     * 
     * @return              the augmented vector (<b>z</b>,1)
     *
     * @author Christopher K. Allen
     * @since  Oct 16, 2013
     */
    public static PhaseVector embed(final R4 vecCoords) {
        PhaseVector vecPhase = new PhaseVector();
        
        for (R4.IND i : R4.IND.values()) {
            double  dblVal = vecCoords.getElem(i);
            
            vecPhase.setElem(i, dblVal);
        }
        
        vecPhase.setElem(IND.HOM, 1.0);
        
        return vecPhase;
    }

    
    
//    /*
//     *  Local Attributes
//     */
//    
//    /** internal vector representation */
//    private Jama.Matrix     jamaVector;
//    
    
    
    /**
     *  Creates a new instance of PhaseVector with zero initial value.
     */
    public PhaseVector() {
        super(INT_SIZE);
        this.setElem(IND.HOM, 1.0);
    }
    
    /**
     *  Create a new instance of <code>PhaseVector</code> with specified initial value.
     *
     *  @param  x   x-plane position
     *  @param  xp  x-plane momentum
     *  @param  y   y-plane position
     *  @param  yp  y-plane momentum
     *  @param  z   z-plane position
     *  @param  zp  z-plane momentum
     *
     */
    public PhaseVector(double x, double xp, double y, double yp, double z, double zp)    {
        super(INT_SIZE);
        double[] arrVecInit = { x, xp, y, yp, z, zp, 1.0 };
        this.setVector(arrVecInit);
    }
    
    /**
     *  Copy Constructor
     *
     *  Creates new <code>PhaseVector</code> object which is a <b>deep copy</b> of the
     *  given argument.
     *
     *  @param  vecInit     initial value
     */
    public PhaseVector(PhaseVector vecInit) {
        super(vecInit);
    };
    
    
    
    /**
     *  Create a new instance of PhaseVector with specified initial value.
     *
     *  @param  arrVal      length 6 array of initial values
     *
     *  @exception  ArrayIndexOutOfBoundsException  argument must be a length-six array
     */
    public PhaseVector(double arrVal[])    {
        super(INT_SIZE, arrVal);
        this.setElem(IND.HOM, 1.0);
    }
    
    /**
     *  Create a new instance of PhaseVector with specified initial value.
     *
     *  @param  vecPos  position vector (x,y,z) in R3
     *  @param  vecMom  momentum vector (xp, yp, zp) in R3
     */
    public PhaseVector(R3 vecPos, R3 vecMom)    {
        this(vecPos.getx(), vecMom.getx(), vecPos.gety(), vecMom.gety(), vecPos.getz(), vecMom.getz());
    }
    
    /**
     * Create a new <code>PhaseVector</code> object and initialize it with the
     * data behind the <code>DataAdaptor</code> data source.
     * 
     * @param   daSource    data source containing initialization data
     * 
     * @throws DataFormatException      malformed data
     * 
     * @see xal.tools.data.IArchive#load(xal.tools.data.DataAdaptor)
     */
    public PhaseVector(DataAdaptor daSource) throws DataFormatException {
        this();
        this.load(daSource);
    }
    
    /**
     * Create a new instance of PhaseVector with specified initial value specified 
     * by the formatted string argument.  The input
     * string may or may not contain the final coordinate which always has value 1.
     * 
     * The string should be formatted as
     * 
     *  "(x,x',y,y',z,zp')"
     * 
     * where x, x', y, y', z, z' are floating point representations.
     * 
     * @param  strTokens   token string representing values phase coordinates
     *
     * @exception  IllegalArgumentException    wrong number of tokens in argument (must be 6 or 7)
     * @exception  NumberFormatException       bad numeric value, un-parseable
     * 
     * @see PhaseVector#setVector(java.lang.String)
     */
    public PhaseVector(String   strTokens)    
        throws NumberFormatException, IllegalArgumentException
    {
        this();
        this.setVector(strTokens);
    }
    
    /**
     * Handles object creation required by the base class.
     *  
     * @see xal.tools.math.BaseVector#newInstance()
     *
     * @author Ivo List
     * @author Christopher K. Allen
     * @since  Jun 17, 2014
     */
    @Override
    protected PhaseVector newInstance() {
        return new PhaseVector();
    }

//    /** 
//     * Return a deep copy object of the current <code>PhaseVector<code> object.
//     * Thus, the current object is unmodified and unreferenced.
//     * 
//     * @return      deep copy of the current object
//     */
//    public PhaseVector  copy()  {
//        return new PhaseVector(this);
//    }
    
    /*
     *  Assignment
     */
    

//    /**
//     * Create a new instance of PhaseVector with specified initial value specified 
//     * by the formatted string argument.  The input
//     * string may or may not contain the final coordinate which always has value 1.
//     * 
//     * The string should be formatted as
//     * 
//     *  "(x,x',y,y',z,zp')"
//     * 
//     * where x, x', y, y', z, z' are floating point representations.
//     * 
//     * @param  strValues   token string representing values phase coordinates
//     *
//     * @exception  IllegalArgumentException    wrong number of tokens in argument (must be 6 or 7)
//     * @exception  NumberFormatException       bad numeric value, unparseable
//     */
//    public void setVector(String strValues) 
//        throws DataFormatException, IllegalArgumentException
//    {
//        // Error check the number of token strings
//        StringTokenizer     tokArgs = new StringTokenizer(strValues, " ,()");
//        
//        if (tokArgs.countTokens() < 6)
//            throw new IllegalArgumentException("PhaseVector#setVector - wrong number of token strings: " + strValues);
//        
//        
//        // Extract initial phase coordinate values
//        int                 i;      // loop control
//        
//        for (i=0; i<5; i++)  {
//            String  strVal = tokArgs.nextToken();
//            double  dblVal = Double.valueOf(strVal).doubleValue();
//            
//            this.getMatrix().set(i,0, dblVal);
//        }
//        
//        this.getMatrix().set(6,0, 1.0);
//    }
//
//
//    /**
//     *  Set the element at index.  Note that you cannot change the last element value,
//     *  it must remain 1.
//     *
//     *  @param  i       index of new element value
//     *
//     *  @exception  ArrayIndexOutOfBoundsException  index must be in {0,1,2,3,4,5}
//     */
//    public void setElem(int i, double dblVal) throws ArrayIndexOutOfBoundsException {
//        if (i>5) 
//            throw new ArrayIndexOutOfBoundsException("PhaseMatrix#set() - index greater than 5.");
//        
//        this.getMatrix().set(i,0, dblVal);
//    }
//    
//    /**
//     *  Set the element at index.  Note that you cannot change the last element value,
//     *  the projective coordinate value. It must remain 1.
//     *  
//     * @param i         index of vector where element will be set
//     * @param dblVal    value to which it is set
//     *
//     * @author Christopher K. Allen
//     * @since  Oct 7, 2013
//     */
//    public void setElem(IIndex i, double dblVal) {
//        this.getMatrix().set(i.val(), 0, dblVal);
//    }
//    
    /**
     *  Set the element at index.  Note that you cannot change the last element value,
     *  it must remain 1.
     *
     *  @param  i       index of new element value
     */
    public void setElem(PhaseIndex i, double dblVal)  {
        super.setElem(i, dblVal);
    }
    
    /**
     *  Set the x position coordinate
     */
    public void setx(double dblVal)  { this.setElem(0, dblVal); };
    
    /**
     *  Set the x momentum coordinate
     */
    public void setxp(double dblVal)  { this.setElem(1, dblVal); };
    
    /**
     *  Set the y position coordinate
     */
    public void sety(double dblVal)  { this.setElem(2, dblVal); };
    
    /**
     *  Set the y momentum coordinate
     */
    public void setyp(double dblVal)  { this.setElem(3, dblVal); };
    
    /**
     *  Set the z position coordinate
     */
    public void setz(double dblVal)  { this.setElem(4, dblVal); };
    
    /**
     *  Set the z momentum coordinate
     */
    public void setzp(double dblVal)  { this.setElem(5, dblVal); };
    
    
//    /** 
//     *  Return the element at index.
//     *
//     *  @return     the i-th element of the phase vector
//     *
//     *  @exception  ArrayIndexOutOfBoundsException  index must be in {0,1,2,3,4,5,6}
//     */
//    public double   getElem(int i)  
//        throws ArrayIndexOutOfBoundsException
//    {
//        return this.getMatrix().get(i, 0);
//    }
//    
//    /** 
//     *  Return the element at index.
//     *
//     *  @return     the i-th element of the phase vector
//     */
//    public double   getElem(SquareMatrix.IIndex i)   {
//        return this.getMatrix().get(i.val(), 0);
//    }
//    
    /**
     *  Return the x position coordinate
     */
	@Units( "meters" )
    public double   getx()  { return this.getElem(0); };
    
    /**
     *  Return the x momentum coordinate
     */
	@Units( "radians" )
    public double   getxp() { return this.getElem(1); };
    
    /**
     *  Return the y position coordinate
     */
	@Units( "meters" )
    public double   gety()  { return this.getElem(2); };
    
    /**
     *  Return the y momentum coordinate
     */
	@Units( "radians" )
    public double   getyp() { return this.getElem(3); };
    
    /**
     *  Return the z momentum coordinate
     */
	@Units( "meters" )
    public double   getz()  { return this.getElem(4); };
    
    /**
     *  Return the z momentum coordinate
     */
	@Units( "radians" )
    public double   getzp() { return this.getElem(5); };
    
    /**
     *  Get position coordinates in R3.
     *
     *  @return     (x,y,z)
     */
	@NoEdit		// returns a new instance so should not edit
    public R3   getPosition()   { return new R3(getx(), gety(), getz()); };
    
    /**
     *  Get momentum coordinate in R3.
     *
     *  @return     (xp,yp,zp)
     */
	@NoEdit		// returns a new instance so should not edit
    public  R3  getMomentum()   { return new R3(getxp(), getyp(), getzp()); };
        
    
    
    
//    /*
//     * IArchive Interface
//     */    
//
//    /**
//     * Save the value of this <code>PhaseVector</code> to disk.
//     * 
//     * @param daptArchive   interface to data sink 
//     * 
//     * @see xal.tools.data.IArchive#save(xal.tools.data.DataAdaptor)
//     */
//    public void save(DataAdaptor daptArchive) {
//        daptArchive.setValue(PhaseVector.ATTR_DATA, this.toString());
//    }
//
//    /**
//     * Restore the value of the this <code>PhaseVector</code> from the
//     * contents of a data archive.
//     * 
//     * @param daptArchive   interface to data source
//     * 
//     * @throws DataFormatException      malformed data
//     * 
//     * @see xal.tools.data.IArchive#load(xal.tools.data.DataAdaptor)
//     */
//    public void load(DataAdaptor daptArchive) throws DataFormatException {
//        if ( daptArchive.hasAttribute(PhaseVector.ATTR_DATA) )  {
//            String  strValues = daptArchive.stringValue(PhaseVector.ATTR_DATA);
//            this.setVector(strValues);         
//        }
//    }
//    
    
    
//    /*
//     *  Object method overrides
//     */
//     
//    /**
//     *  Convert the vector contents to a string.
//     *
//     *  @return     vector value as a string (v0, v1, ..., v5)
//     */
//    @Override
//    public String   toString()  {
//
//        // Create vector string
//        String  strVec = "(";
//
//        for (int i=0; i<6; i++)
//            strVec = strVec + this.getElem(i) + ",";
//        strVec = strVec + this.getElem(6) + ")";
//        
//        return strVec;
//    }
//    
//    @Override
//    public boolean equals(Object o) {
//        if(o == this) { return true; }
//        if(! (o instanceof PhaseVector)) { return false; }
//        
//        PhaseVector target = (PhaseVector)o;
//        return getElem(0) == target.getElem(0) &&
//            getElem(1) == target.getElem(1) &&
//            getElem(2) == target.getElem(2) &&
//            getElem(3) == target.getElem(3) &&
//            getElem(4) == target.getElem(4) &&
//            getElem(5) == target.getElem(5);
//    }
//    
//    /**
//     * "Borrowed" implementation from AffineTransform, since it is based on
//     * double attribute values.  Must implement hashCode to be consistent with
//     * equals as specified by contract of hashCode in <code>Object</code>.
//     * 
//     * @return a hashCode for this object
//     */
//    @Override
//    public int hashCode() {
//        long bits = Double.doubleToLongBits(getElem(0));
//        bits = bits * 31 + Double.doubleToLongBits(getElem(1));
//        bits = bits * 31 + Double.doubleToLongBits(getElem(2));
//        bits = bits * 31 + Double.doubleToLongBits(getElem(3));
//        bits = bits * 31 + Double.doubleToLongBits(getElem(4));
//        bits = bits * 31 + Double.doubleToLongBits(getElem(5));
//        return (((int) bits) ^ ((int) (bits >> 32)));
//    }
//    
//
//    
//    
    
    /*
     *  Algebraic Operations
     */
    
//    /**
//     * Element by element in-place negation.  The current 
//     * <code>PhaseVector</code> object is changed in place.
//     * 
//     */
//    public void    negateEquals() {
//        double val;
//        for (PhaseIndex i : PhaseIndex.values()) {
//            val = this.getElem(i);
//            
//            this.setElem(i, -val);
//        }
//    }
//    
//    /** 
//     * Element by element negation.  A new object is returned and the
//     * current one is unmodified.
//     * 
//     * @return     antipodal vector of the current object
//     */
//    public PhaseVector negate()    {
//        PhaseVector    vecNeg = this.copy();
//        
//        vecNeg.negateEquals();
//        return vecNeg;
//    }
//    
//    /**
//     *  Vector nondestructive addition.  Note only the phase coordinates are added.
//     *
//     *  @param  vec     vector to be added
//     *  
//     *  @return         vector sum (componentwise)
//     */
//    public PhaseVector  plus(PhaseVector vec)    {
//        Jama.Matrix     matRes = this.getMatrix().plus( vec.getMatrix() );
//        matRes.set(6,0, 1.0);
//        
//        return new PhaseVector( matRes );
//    }
//    
//    /**
//     *  Vector in-place addition.  Note only the phase coordinates are added.
//     *
//     *  @param  vec     vector to be added
//     */
//    public void plusEquals(PhaseVector vec)    {
//        this.getMatrix().plusEquals( vec.getMatrix() );
//        this.getMatrix().set(6,0, 1.0);
//    }
//    
//    /** 
//     *  Nondestructive scalar multiplication
//     *
//     *  @param  s   scalar
//     *
//     *  @return     result of scalar multiplication
//     */
//    public PhaseVector times(double s) {
//        Jama.Matrix     matRes = this.getMatrix().times(s);
//        matRes.set(6,0, 1.0);
//        
//        return new PhaseVector( matRes );
//    }
//    
//    /** 
//     *  In-place scalar multiplication
//     *
//     *  @param  s   scalar
//     */
//    public void timesEquals(double s) {
//        this.getMatrix().times(s);
//        this.getMatrix().set(6,0, 1.0);
//    }
//    
//    /** 
//     *  Premultiply a PhaseMatrix by this PhaseVector.
//     *
//     *  @param  mat     matrix operator
//     *  @return         result of matrix-vector product
//     */
//    public PhaseVector times(PhaseMatrix mat) {
//        
//        PhaseVector     vecSum = new PhaseVector();
//        
//        for (PhaseMatrix.IND j : PhaseMatrix.IND.values()) {
//            
//            double  dblVal = 0.0;
//            
//            for (PhaseMatrix.IND i : PhaseMatrix.IND.values()) {
//                dblVal += this.getElem(i) * mat.getElem(i, j);
//            }
//            
//            vecSum.setElem(j,  dblVal);
//        }
//        
//        return vecSum;
//    }
//    
//    /**
//     *  Vector inner product operation using ONLY the <b>phase coordinates</b>.
//     *
//     *  @param  vec     second argument to inner product operation
//     *
//     *  @return         inner product (this,vec)
//     */
//    public double   innerProd(PhaseVector vec)  {
//        int     i;          // loop control
//        double  dblSum;     // running sum
//        
//        dblSum = 0.0;
//        for (i=0; i<6; i++) 
//            dblSum += this.getElem(i)*vec.getElem(i);
//        
//        return dblSum;
//    }
//    
    /**
     *  Vector outer product operation.  Returns the tensor outer product
     *  as a <code>PhaseMatrix</code> object
     *
     *  @param  vec     second argument to tensor product
     *
     *  @return         outer product = [ this_i*vec_j ]
     */
    public PhaseMatrix outerProd(PhaseVector vec)   {
        PhaseMatrix matRes = new PhaseMatrix();
        
        for (IND i : IND.values()) {
            for (IND j : IND.values()) {
                double dblVal = this.getElem(i)*vec.getElem(j);
                
                matRes.setElem(i.val(),j.val(), dblVal);
            }
        }
        return matRes;
    }
    
    
    
    /*
     *  Topological Operations
     */
    
    /**
     * Return the <i>l</i><sub>1</sub> norm of the vector.
     * Must override to account for the projective coordinate.
     *
     * @return     ||z||<sub>1</sub> = &Sigma;<sub><i>i&ne;6</i></sub> |<i>z<sub>i</sub></i>|
     *
     * @see xal.tools.math.BaseVector#norm1()
     *
     * @author Christopher K. Allen
     * @since  Oct 11, 2013
     */
    @Override
    public double   norm1()     { 
        int         i;          // loop control
        double      dblSum;     // running sum
        
        dblSum = 0.0;
        for (i=0; i<6; i++) 
            dblSum += Math.abs( this.getElem(i) );
        
        return dblSum;
    };
    
    /**
     * Return the <i>l</i><sub>2</sub> norm of the vector.
     * Must override to account for the projective coordinate.
     *
     * @return     ||z||<sub>2</sub> = [ &Sigma;<sub><i>i</i>&ne;6</sub> <i>z<sub>i</sub></i><sup>2</sup> ]<sup>1/2</sup>
     *
     * @see xal.tools.math.BaseVector#norm2()
     *
     * @author Christopher K. Allen
     * @since  Oct 11, 2013
     */
    @Override
    public double   norm2()     { 
        int         i;          // loop control
        double      dblSum;     // running sum
        
        dblSum = 0.0;
        for (i=0; i<6; i++) 
            dblSum += this.getElem(i)*this.getElem(i);
        
        return dblSum;
    }
    
    /**
     * Return the <i>l</i><sub>&infin; norm of the vector.
     * Must override to account for the projective coordinate.
     *
     * @return     ||<i>z</i>||<sub>&infin;</sub> = sup<sub><i>i</i>&ne;6</sub> |<i>z<sub>i</sub></i>|
     *
     * @see xal.tools.math.BaseVector#normInf()
     *
     * @author Christopher K. Allen
     * @since  Oct 11, 2013
     */
    @Override
    public double   normInf()     { 
        int         i;          // loop control
        double      dblMax;     // running maximum
        
        dblMax = 0.0;
        for (i=0; i<6; i++) 
            if (Math.abs( this.getElem(i) ) > dblMax ) 
                dblMax = Math.abs( this.getElem(i) );
        
        return dblMax;
    }
    
    
    
    /*
     *  Internal Support
     */
    
//    /**
//     *  Construct a PhaseVector from a suitable Jama.Matrix.  Note that the
//     *  argument should be a new object not owned by another object, because
//     *  the internal matrix representation is assigned to the target argument.
//     *
//     *  @param  matInit     a 7x1 Jama.Matrix object
//     */
//    PhaseVector(Jama.Matrix matInit)  {
//        jamaVector = matInit;
//    }
//    
//    /**
//     *  Return the internal vector representation
//     *
//     *  @return     the Jama.Matrix object
//     */
//    Jama.Matrix   getMatrix()     { return jamaVector; }
//    


    
    /*
     *  Testing and Debugging
     */


//    /**
//     * Print this vector to standard out.
//     */
//    public void print() {
//        jamaVector.print( 10, 5 );
//    }
//    
//    
    /**
     *  Print the vector contents to an output stream,
     *  does not add new line.
     *
     *  @param  os      output stream object 
     */
    public void print(PrintWriter os)   {

        // Create vector string
        String  strVec = this.toString();

        // Send to output stream
        os.print(strVec);
    }
            
    /**
     *  Print the vector contents to an output stream, 
     *  add new line character.
     *
     *  @param  os      output stream object 
     */
    public void println(PrintWriter os)   {

        // Create vector string
        String  strVec = this.toString();

        // Send to output stream
        os.println(strVec);
    };
    
    /**
     * Print the vector contents to a String.
     */
    public String printString() {
        String strVec = "";
        for (int i=0; i<5; i++)
            strVec = strVec + this.getElem(i) + ",";
        strVec = strVec + this.getElem(6);
        return strVec;
    }
    
    
    
    
    
    /**
     *  Test driver
     */
    public static void main(String arrArgs[])   {
        PrintWriter     os = new PrintWriter( System.out );
        
        PhaseVector     z1 = new PhaseVector();
        os.print("Vector #1 = ");
        z1.println(os);
        
        PhaseVector     z2 = new PhaseVector(1.0, 0.0, 2.0, 0.0, 3.0, 0.0);
        os.print("Vector #2 = ");
        z2.println(os);
        
        PhaseVector     z3 = new PhaseVector("1.0 2.0 3.0 4.0 5.0 6.0");
        os.print("Vector #3 = ");
        z3.println(os);
        
        os.flush();
    }

<<<<<<< HEAD
	@Override
	protected PhaseVector newInstance() {
		return new PhaseVector();
	}
=======
>>>>>>> 14e2e937
}<|MERGE_RESOLUTION|>--- conflicted
+++ resolved
@@ -1048,11 +1048,4 @@
         os.flush();
     }
 
-<<<<<<< HEAD
-	@Override
-	protected PhaseVector newInstance() {
-		return new PhaseVector();
-	}
-=======
->>>>>>> 14e2e937
 }