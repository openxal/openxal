/*
 * Vector.java
 *
 * Created on August 15, 2002, 11:02 AM
 */

package xal.tools.math;

import java.io.PrintWriter;
import java.util.StringTokenizer;

import Jama.Matrix;
import xal.tools.data.DataAdaptor;
import xal.tools.data.DataFormatException;
import xal.tools.data.IArchive;


/**
 * <p>
 * Class <code>Vector</code> is the abstract base class for matrix
 * objects supported in the XAL tools packages.
 * </p>
 * </p>
 *  The current implementation uses an <i>n</i>&times;1 Jama matrix to
 *  represent the underlying vector. That is, the internal representation
 *  is a column vector.
 *  </p>
 *
 * @author  Christopher K. Allen
 * @since   Aug, 2002
 * @version Oct, 2013
 */

public abstract class BaseVector<V extends BaseVector<V>> implements IArchive, java.io.Serializable {
    
    
    /*
     * Global Constants
     */
    
    /** ID for serialization version */
    private static final long serialVersionUID = 1L;
    
    
    /** attribute marker for data */
    public static final String     ATTR_DATA   = "values";
    
    
    /*
     * Internal Classes
     */

//    /**
//     * Interface <code>BaseMatrix.Ind</code> is exposed by objects
//     * representing matrix indices.  In particular, the <code>enum</code>
//     * types that are matrix indices expose this interface.
//     *
//     * @author Christopher K. Allen
//     * @since  Sep 25, 2013
//     */
//    public interface IIndex extends BaseMatrix.IIndex {
//
////        /**
////         * Returns the value of this matrix index object.
////         * 
////         * @return  the numerical index represented by this object 
////         *
////         * @author Christopher K. Allen
////         * @since  Sep 25, 2013
////         */
////        public int val();
//    }

    
    /**
     * <p>
     * Class <code>Vector</code> is an encapsulating class for the <code>Jama.Matrix</code>
     * class.  <code>Vector</code> always access to the internal <code>Matrix</code> object
     * only as a vector object.  Internally this vector is represented as a column vector
     * matrix, that is, a contra-variant representation, although these details matter
     * little.  The intent is to further abstract the actual implementation from the 
     * vector classes allowing us to replace the <code>Jama</code> matrix package when
     * necessary.
     * </p>
     * <p>
     * The origin for vector indexing is 0, consistent with the Java convention.
     * </p>
     *
     * @author Christopher K. Allen
     * @since  Oct 9, 2013
     */
    private class JVector {
        
        
        /*
         * Local Attributes
         */
        
        /** Size of the vector */
        private final int               intSize;
        
        /** Implementation of the vector */
        private final Jama.Matrix       matVectImpl;
        
        
        /*
         * Initialization
         */
        
        /**
         * Constructor for JVector, creates a vector of the given size
         * with all zero elements.
         *
         * @param intSize   length of the new vector
         *
         * @author Christopher K. Allen
         * @since  Oct 9, 2013
         */
        public JVector(int intSize) {
            this.intSize     = intSize;
            this.matVectImpl = new Matrix(intSize, 1, 0.0);
        }
        
        /**
<<<<<<< HEAD
         * Copy constructor for <code>JVector</code>.  Creates a clone of the given
         * vector object.
         *
         * @param vecHost   vector to be cloned   
         *
         * @since  Jul 17, 2015   by Christopher K. Allen
         */
        public JVector(JVector vecHost) {
            this.intSize = vecHost.intSize;
            this.matVectImpl = new Matrix(vecHost.matVectImpl.getArrayCopy());
=======
         * <p>
         * Copy constructor for <code>JVector</code>.  A deep copy is made
         * of the given argument.
         * </p>
         * <p>
         * <h4>NOTES</h4>
         * &middot; This is where the <code>JVector</code> object is assigned
         * via the Jama matrix.  That is, all assignments are done here, including
         * that for <code>{@link #clone()}</code>.
         * </p>
         *
         * @param vecTemplate   vector to be cloned
         *
         * @since  Jul 22, 2015   by Christopher K. Allen
         */
        public JVector(JVector vecTemplate) {
            int       intSize = vecTemplate.getSize();
            double[]  arrInt  = vecTemplate.getArrayCopy();
            
            this.intSize     = intSize;
            this.matVectImpl = new Jama.Matrix(arrInt, intSize);
        }
        
        /**
         * Initializing constructor for <code>JVector</code>.  Creates a new
         * <code>JVector</code> object with the size given but the length of 
         * the given array and the internal vector set to the given array.
         * Thus, it is not immutable.
         *
         * @param arrValues
         *
         * @since  Jul 22, 2015   by Christopher K. Allen
         */
        public JVector(double[] arrValues) {
            int intSize = arrValues.length;
            
            this.intSize     = intSize;
            this.matVectImpl = new Jama.Matrix(arrValues, intSize);
>>>>>>> 2b771a0d
        }
        
        /**
         * Sets the vector element at the given index to the given value. The index
         * origin is 0.
         * 
         * @param i         index of targeted vector element
         * @param dblVal    new value for vector element
         *
         * @throws ArrayIndexOutOfBoundsException   the index
         * 
         * @author Christopher K. Allen
         * @since  Oct 9, 2013
         */
        public void setElem(int i, double dblVal) throws ArrayIndexOutOfBoundsException {
            this.matVectImpl.set(i, 0, dblVal);
        }
        
        
<<<<<<< HEAD
=======
        /*
         * Object Operations
         */
        
        /**
         * Returns a deep copy of this object.
         * 
         * @see java.lang.Object#clone()
         *
         * @since  Jul 22, 2015   by Christopher K. Allen
         */
        @Override
        public JVector  clone() {
            return new JVector(this);
        }
        
>>>>>>> 2b771a0d
        /*
         * Vector Attributes
         */
        
        /**
         * Returns the length of the vector.
         * 
         * @return  vector size (i.e., how many elements)
         *
         * @author Christopher K. Allen
         * @since  Oct 9, 2013
         */
        public int  getSize() {
            return this.intSize;
        }
        
        /**
         * Return the vector element at the given index position.
         * 
         * @param i     index into the vector (starting at 0)
         * 
         * @return      vector element at given index
         * 
         * @throws ArrayIndexOutOfBoundsException   the index is larger than the vector
         *
         * @author Christopher K. Allen
         * @since  Oct 9, 2013
         */
        public double   getElem(int i) throws ArrayIndexOutOfBoundsException {
            return this.matVectImpl.get(i, 0);
        }
        
        /**
         * Creates and returns a Java array containing the element values
         * of this vector.  The returned value is a duplicate of the
         * internal structure, thus any manipulation will leave this vector
         * unchanged.
         * 
         * @return  a Java array representation of this vector
         *
         * @author Christopher K. Allen
         * @since  Oct 16, 2013
         */
        public double[] getArrayCopy() {
//            double[]    arrVec = new double[ this.getSize() ];
//            
//            for (int i=0; i<this.getSize(); i++)
//                arrVec[i] = getElem(i);
//            
//            return arrVec;

//            double[][] arrInt = this.matVectImpl.getArrayCopy();
//            return arrInt[0];

            double[]    arrVec = this.matVectImpl.getColumnPackedCopy();

            return arrVec;
        }
     
        
        /*
         * Vector Operations
         */
        
        /** 
         * Element by element negation.  A new object is returned and the
         * current one is unmodified.
         * 
         * @return     antipodal vector of the current object
         * 
         * @author Christopher K. Allen
         * @since  Oct 10, 2013
         */
        public JVector negate() {
//            JVector     vecNeg = new JVector(this.getSize());
//            
//            for (int i=0; i<this.getSize(); i++)
//                vecNeg.setElem(i,  -this.getElem(i));
            
            Jama.Matrix jmaNeg = this.matVectImpl.times(-1.0);
            JVector     vecNeg = new JVector(jmaNeg);
            
            return vecNeg;
        }
        
        /**
         * Computes and returns the sum of this vector and the argument. This is
         * a non-destructive operation.
         * 
         * @param vecAdd    the addend, to be added algebraically to this vector
         * 
         * @return          the vector sum of this vector and the argument
         * 
         * @throws IllegalArgumentException the argument must have the same size as this vector
         *
         * @author Christopher K. Allen
         * @since  Oct 9, 2013
         */
        public JVector  plus(JVector vecAdd) throws IllegalArgumentException {
            
            // Check for appropriate size
            if (vecAdd.getSize() != this.getSize()) 
                throw new IllegalArgumentException("argument vector must be same size");
            
            // Create the new vector, pack it, and return it
//            JVector vecSum = new JVector(this.getSize());
//            
//            for (int i = 0; i < this.getSize(); i++) {
//                double      dblSum = this.getElem(i) + vecAdd.getElem(i);
//                
//                vecSum.setElem(i, dblSum);;
//            }
            Jama.Matrix jmaSum = this.matVectImpl.plus( vecAdd.matVectImpl );
            JVector     vecSum = new JVector(jmaSum);
            
            return vecSum;
        }
        
        /**
         * Computes and returns the difference of this vector and the given
         * vector.  The argument (subtrahend) is subtracted from this vector
         * (minuend) so that the returned value is
         * <br>
         * <br>
         * &nbsp; &nbsp; <b>v</b> = <b>v</b><sub>1</sub> - <b>v</b><sub>2</sub>
         * <br>
         * <br>
         * where <b>v</b> is the returned value, <b>v</b><sub>1</sub> is this
         * vector, and <b>v</b><sub>2</sub> is the argument vector. 
         * 
         * @param vecSub    the subtrahend
         * 
         * @return          difference between this vector and the argument
         * 
         * @throws IllegalArgumentException the argument must have the same size as this vector
         *
         * @author Christopher K. Allen
         * @since  Oct 9, 2013
         */
        public JVector minus(JVector vecSub) throws IllegalArgumentException {

            // Check for appropriate size
            if (vecSub.getSize() != this.getSize()) 
                throw new IllegalArgumentException("argument vector must be same size");

            // Create the new vector, pack it, and return it
//            JVector vecDif = new JVector(this.getSize());
//
//            for (int i = 0; i < this.getSize(); i++) {
//                double      dblSum = this.getElem(i) - vecSub.getElem(i);
//
//                vecDif.setElem(i, dblSum);;
//            }
            
            Jama.Matrix jmaDif = this.matVectImpl.minus( vecSub.matVectImpl );
            JVector     vecDif = new JVector( jmaDif );

            return vecDif;
        }
        
        /**
         * Computes and returns the scalar product of this vector with the
         * argument.
         * 
         * @param       s   scalar multiplier
         * 
         * @return          new vector equal to this vector scaled by the argument
         *
         * @author Christopher K. Allen
         * @since  Oct 9, 2013
         */
        public JVector times(double s) {

            // Create the new vector, compute the sum, and return it
//            JVector vecSum = new JVector(this.getSize());
//
//            for (int i = 0; i < this.getSize(); i++) {
//                double      dblSum = s*this.getElem(i);
//
//                vecSum.setElem(i, dblSum);
//            }
            
            Jama.Matrix jmaProd = this.matVectImpl.times( s );
            JVector     vecProd = new JVector(jmaProd);

            return vecProd;
        }
        
        
        /*
         * Support Methods
         */
        
        /**
         * Encapsulating constructor for <code>JVector</code>.  A new <code>JVector</code>
         * object is create which is supported by the given implementation image.
         *
         * @param jmaImage  implementation object which this class encapsulates 
         *
         * @since  Jul 17, 2015   by Christopher K. Allen
         */
        private JVector(Jama.Matrix jmaImage) {
            this.intSize = jmaImage.getRowDimension();
            this.matVectImpl = jmaImage;
        }

    }
    
    
//    /*
//     * Global Methods
//     */
//    
//    /** 
//     * Generate a vector with uniformly distributed random elements
//     * 
//     *  @param  nSize   size of created vector
//     */
//    public static Vector random(int nSize) {
//        return (Vector)Matrix.random(nSize, 1);
//    };
//

    
    
    /*
     *  Local Attributes
     */

    /** internal matrix implementation */
    private JVector           vecImpl;



    /*
     * Initialization
     */
    
//    /** Constructs a column vector of zeros 
//     *  @param  nSize   vector size
//     */
//    public Vector(int nSize) { 
//        super(nSize, 1);  
//    };
//    
    
//    /** Constructs a constant column vector
//     *  @param  nSize   vector size
//     *  @param  dblVal  constant value
//     */
//    public Vector(int nSize, double dblVal) { 
//        super(nSize, 1, dblVal); 
//    };
//    
//    
//    /** Constructs a Vector specified by the double array
//     *  @param  arrVals     element values for vector
//     */
//    public Vector(double[] arrVals) {
//        super(arrVals.length, 1);
//        
//        for (int i=0; i<arrVals.length; i++)
//            super.set(i, 0, arrVals[i]);
//    };
//    
//    /** 
//     *  Copy Constructor
//     *  Constructs a new Vector initialized to the argument.
//     *
//     *  @param  vecInit     initial value
//     */
//    public Vector(Vector vecInit)   {
//        this(vecInit.getSize());
//        for (int i=0; i<vecInit.getSize(); i++)
//            this.set( i, vecInit.get(i) );
//    };
    
//    /** 
//     *  Constructs a new Vector from a Matrix object.  Vector is initialized
//     *  to the first column of the matrix.  This constructor is meant to take
//     *  a column vector in Matrix form to the standard vector format.
//     *
//     *  @param  mat     initial values 
//     */
//    public Vector(Matrix mat)   {
//        super(mat.getRowDimension(), 1);
//        
//        for (int i=0; i<mat.getRowDimension(); i++)
//            this.setElem(i, mat.get(i, 0));
//    };
    
    
    /*
     * Assignment
     */
    
    /**
     * Sets the entire vector to the values given in the Java primitive type 
     * double array.
     * 
     * <h4>NOTE!</h4>
     * TODO This is not going to work for homogeneous coordinates!
     * <br/>
     * <br/>
     * 
     * @param arrVector Java primitive array containing new vector values
     * 
     * @exception  IllegalArgumentException  the argument must have the same dimensions as this matrix
     *
     * @author Christopher K. Allen
     * @since  Oct 4, 2013
     */
    public void setVector(double[] arrVector) throws IllegalArgumentException {
        
        // Check the dimensions of the argument double array
        if (this.getSize() != arrVector.length  )
            throw new IllegalArgumentException(
                    "Dimensions of argument do not correspond to size of this vector = " 
                   + this.getSize()
                   );
        
        // Set the elements of this array to that given by the corresponding 
        //  argument entries
        for (int i=0; i<this.getSize(); i++) {
            double dblVal = arrVector[i];

            this.setElem(i, dblVal);
        }
    }
    
    /**
     * Sets the entire vector to the values given to the value of the new 
     * vector.
     * 
     * @param arrVector Java primitive array containing new vector values
     * 
     * @exception  ArrayIndexOutOfBoundsException  the argument must have the same dimensions as this matrix
     *
     * @author Christopher K. Allen
     * @since  Oct 4, 2013
     */
    public void setVector(V vecParent) {
        JVector     impParent = ((BaseVector<V>)vecParent).getVector();
                
        this.assignVector(impParent);
    }

    /**
     *  Parsing assignment - set the <code>PhaseMatrix</code> value
     *  according to a token string of element values.  
     *
     *  The token string argument is assumed to be one-dimensional and packed by
     *  column (aka FORTRAN).
     *
     *  <h4>NOTE!</h4> 
     *  TODO This is not going to work for homogeneous coordinates!
     *  <br/>
     *  <br/>
     * 
     *  @param  strValues   token vector of SIZE<sup>2</sup> numeric values
     *
     *  @exception  IllegalArgumentException    wrong number of token strings
     *  @exception  NumberFormatException       bad number format, unparseable
     */
    public void setVector(String strValues)
        throws NumberFormatException, IllegalArgumentException
    {

        // Error check the number of token strings
        StringTokenizer     tokArgs = new StringTokenizer(strValues, " ,()[]{}");
        
        if (tokArgs.countTokens() != this.getSize())
            throw new IllegalArgumentException("Vector, wrong number of token in string initializer: " + strValues);
        
        
        // Extract initial phase coordinate values
        for (int i=0; i<this.getSize(); i++) {
            String  strVal = tokArgs.nextToken();
            double  dblVal = Double.valueOf(strVal).doubleValue();

            this.setElem(i,dblVal);
        }
    }

    /** 
     * Set individual element of a vector to given value
     * 
     *  @param  intIndex  index of element
     *  @param  dblVal  new value of element
     *
     *  @exception  ArrayIndexOutOfBoundsException  iIndex is larger than the vector
     */
    public void setElem(int intIndex, double dblVal) throws ArrayIndexOutOfBoundsException {
        this.getVector().setElem(intIndex, dblVal);
    };
    
//    /** 
//     * Set individual element of a vector to given value.  The index is assumed
//     * to be an enumeration exposing the <code>IIndex</code> interface.
//     * 
//     *  @param  iIndex  index of element
//     *  @param  dblVal  new value of element
//     *
//     *  @exception  ArrayIndexOutOfBoundsException  iIndex is larger than the vector
//     */
//    public void setElem(BaseVector.IIndex iIndex, double dblVal) throws ArrayIndexOutOfBoundsException {
//        this.getVector().setElem(iIndex.val(), dblVal);
//    };
    
    /** 
     * Set individual element of a vector to given value.  The index is assumed
     * to be an enumeration exposing the <code>IIndex</code> interface.  That interface
     * interface belongs to the <code>BaseMatrix<M></code> namespace.  In this manner
     * matrix indices can be used to set vector component values.
     * 
     *  @param  iIndex  index of element taken from the interface <code>IIndex</code> of class <code>BaseMatrix</code>
     *  @param  dblVal  new value of element
     *
     *  @exception  ArrayIndexOutOfBoundsException  iIndex is larger than the vector
     */
    public void setElem(IIndex iIndex, double dblVal) throws ArrayIndexOutOfBoundsException {
        this.getVector().setElem(iIndex.val(), dblVal);
    };
    
   
    
    /*
     * Vector properties
     */
    
    /**
     *  Get size of Vector (number of elements)
     *  
     *  @return     vector length
     */
    public int getSize()    {
        return this.getVector().getSize();
    };
    
    /** 
     * Get individual element of a vector at specified index
     * 
     *  @param  iIndex  data source providing index of element 
     *  
     *  @return         value of element at given index
     *  
     *  @exception  ArrayIndexOutOfBoundsException  iIndex is larger than vector size
     */
    public double getElem(int iIndex) throws ArrayIndexOutOfBoundsException {
        return this.vecImpl.getElem(iIndex);
    };
    
//    /**
//     * <p>
//     * Returns the vector component at the position indicated by the
//     * given index sources.  
//     * </p>
//     * <p>
//     * <h4>NOTES</h4>
//     * &middot; It is expected that the
//     * object exposing the <code>IIndex</code> interface is an enumeration
//     * class restricting the number of possible index values.
//     * <br>
//     * &middot; Consequently we do not declare a thrown exception assuming
//     * that that enumeration class eliminates the possibility of an out of
//     * bounds error.
//     * </p>
//     *  
//     * @param i        source of the row index
//     * @param indCol        source of the column index
//     * 
//     * @return          value of the matrix element at the given index
//     *
//     * @author Christopher K. Allen
//     * @since  Sep 30, 2013
//     */
//    public double getElem(IIndex i) {
//        double  dblVal = this.vecImpl.getElem(i.val());
//
//        return dblVal;
//    }

    /** 
     * <p>
     * Returns the vector component at the position indicated by the
     * given index in the <code>IIndex</code> interface.  That 
     * interface belongs to the <code>BaseMatrix<M></code> namespace.  
     * In this way matrix indices can be used to get vector component values.
     * </p>
     * <h3>NOTES</h3>
     * <p>
     * &middot; It is expected that the
     * object exposing the <code>IIndex</code> interface is an enumeration
     * class restricting the number of possible index values.
     * <br>
     * &middot; Consequently we do not declare a thrown exception assuming
     * that that enumeration class eliminates the possibility of an out of
     * bounds error.
     * </p>
     *  
     * @param iIndex    source containing the vector index
     * 
     * @return          value of the matrix element at the given row and column
     *
     *
     * @exception  ArrayIndexOutOfBoundsException  iIndex is larger than the vector
     */
    public double getElem(IIndex iIndex) throws ArrayIndexOutOfBoundsException {
        return this.getElem( iIndex.val() );
    };
    
//     * Get individual element of a vector at given index. The index is assumed
//     * to be an enumeration exposing the <code>IIndex</code> interface.
//     * 
//     *  @param  iIndex  index of element(likely an enumeration)
//     *  
//     *  @return         value of element
//     *  
//     *  @exception  ArrayIndexOutOfBoundsException  iIndex is larger than vector size
//     */
//    public double get(IIndex iIndex) {
//        return this.getVector().getElem(iIndex);
//    };
    

    /**
     * Returns a copy of the internal Java array containing
     * the vector elements.  The array dimensions are given by
     * the size of this matrix, available from 
     * <code>{@link #getSize()}</code>.  The returned array is
     * a copy of this vector thus manipulation with not affect
     * the parent object.  
     * 
     * @return  copied array of vector values
     *
     * @author Christopher K. Allen
     * @since  Sep 25, 2013
     */
    public double[] getArrayCopy() {
        return this.vecImpl.getArrayCopy();
    }

    
    /*
     *  Object method overrides
     */
    
    /**
     * Base classes must override the clone operation in order to 
     * make deep copies of the current object.  This operation cannot
     * be done without the exact type.
     *
     * @see java.lang.Object#clone()
     *
     * @author Jonathan M. Freed
     * @since  Jul 3, 2014
     */
    @Override
    public abstract V   clone();

    /**
     *  Convert the contents of the matrix to a string representation.
     *  The format is similar to that of Mathematica. Specifically,
     *  <br>
     *  <br>
     *      { a b c d }
     *  <br>
     *
     *  @return     string representation of the matrix
     */
    @Override
    public String   toString()  {
        // double is 15 significant digits plus the spaces and brackets
        final int size = (this.getSize()*this.getSize() * 16) + (this.getSize()*2) + 4; 
        StringBuffer strBuf = new StringBuffer(size);

        synchronized(strBuf) { // get lock once instead of once per append
            strBuf.append("{ ");
            for (int i=0; i<this.getSize(); i++) {
                    strBuf.append(this.getElem(i));
                    strBuf.append(" ");
            }
            strBuf.append(" }");
        }

        return strBuf.toString();
    }

    /**
     * "Borrowed" implementation from AffineTransform, since it is based on
     * double attribute values.  Must implement hashCode to be consistent with
     * equals as specified by contract of hashCode in <code>Object</code>.
     * 
     * @return a hashCode for this object
     */
    @Override
    public int hashCode() {
        long bits = 0;
        for (int i=0; i<this.getSize(); i++) {
                bits = bits * 31 + Double.doubleToLongBits(getElem(i) );
        }

        return (((int) bits) ^ ((int) (bits >> 32)));
    }           

    


    /*
     * Vector Operations
     */
    
    /**
     *  Perform a deep copy of this Vector object and return it.
     *  
     *  @return     a cloned copy of this vector
     */
    public V copyVector() {
        V  vecClone = this.newInstance();
        ((BaseVector<V>)vecClone).assignVector( this.getVector() );
            
        return vecClone;
    };

    /**
     *  Assign this vector to be the zero vector, specifically
     *  the vector containing all 0's. 
     *
     * @author Christopher K. Allen
     * @since  Oct 3, 2013
     */
    public void assignZero() {
        for (int i=0; i<this.getSize(); i++)
                this.setElem(i, 0.0);
    }
    
    /**
     * Assign this matrix to be the unity vector,  the
     * with all 1's.
     *
     * @author Christopher K. Allen
     * @since  Oct 3, 2013
     */
    public void assignUnity() {
        for (int i=0; i<this.getSize(); i++)
            this.setElem(i, 1.0);
    }
    
    /**
     * <p>
     * Projects this vector onto the smaller subspace represented by
     * the given vector.  For example, say this vector <b>v</b> is an element
     * of <b>R</b><sup><i>n</i></sup> and the given vector <b>u</b> is
     * an element of <b>R</b><sup><i>m</i></sup> where 
     * <i>m</i> &le; <i>n</i>. Then <b>v</b> decomposes as 
     * <b>v</b> = (<b>v</b><sub>1</sub> <b>v</b><sub>2</sub>) &in; 
     * <b>R</b><sup><i>m</i></sup> &times; <b>R</b><sup><i>n-m</i></sup>.
     * That component <b>v</b><sub>1</sub> that lives in the subspace
     * <b>R</b><sup><i>m</i></sup> is projected onto the given vector.
     * </p>
     * <p>
     * To make it simple, the first <i>m</i> components of this vector are
     * used to set all the values of the given vector, in respective order.
     * If the give vector is larger than this vector an exception is thrown.
     * </p>
     * 
     * @param vecSub    The vector to receive the projection of this vector (determines size)
     * 
     * @throws IllegalArgumentException Thrown if the given vector is larger than this one.
     *
     * @author Christopher K. Allen
     * @since  Oct 18, 2013
     */
    public <U extends BaseVector<U>> void projectOnto(U vecSub) throws IllegalArgumentException {
        
        // Check size of sub-space vector
        if (vecSub.getSize() > this.getSize())
            throw new IllegalArgumentException("Cannot project this vector onto the larger vector " + vecSub);
        
        for (int i=0; i<vecSub.getSize(); i++) {
            double  dblVal = this.getElem(i);
            
            vecSub.setElem(i, dblVal);
        }
    }
    
    /**
     * <p>
     * Embeds this vector into the larger super-space represented by
     * the given vector.  For example, say this vector <b>v</b> is an element
     * of <b>R</b><sup><i>m</i></sup> and the given vector <b>u</b> is
     * an element of <b>R</b><sup><i>n</i></sup> where 
     * <i>m</i> &le; <i>n</i>. Then <b>u</b> decomposes as 
     * <b>u</b> = (<b>u</b><sub>1</sub> <b>u</b><sub>2</sub>) &in; 
     * <b>R</b><sup><i>m</i></sup> &times; <b>R</b><sup><i>n-m</i></sup>.
     * This vector <b>v</b> is embedded as that component <b>u</b><sub>1</sub> 
     * that lives in the sub-space
     * <b>R</b><sup><i>m</i></sup> &sub;<b>R</b><sup><i>m</i></sup> &times; <b>R</b><sup><i>n-m</i></sup>.
     * </p>
     * <p>
     * To make it simple, the first <i>m</i> components of the given vector are
     * set to the components of this vector, in respective order.
     * If the give vector is smaller than this vector an exception is thrown.
     * </p>
     * 
     * @param vecSup    The vector to receive the embedding of this vector 
     * 
     * @throws IllegalArgumentException Thrown if the given vector is smaller than this one.
     *
     * @author Christopher K. Allen
     * @since  Oct 18, 2013
     */
    public <U extends BaseVector<U>> void embedIn(U vecSup) throws IllegalArgumentException {
        
        // Check the size of the super-space vector
        if ( vecSup.getSize() < this.getSize() ) 
            throw new IllegalArgumentException("Cannot embed this vector into a smaller vector " + vecSup);
        
        for (int i=0; i<this.getSize(); i++) {
            double dblVal = this.getElem(i);
            
            vecSup.setElem(i, dblVal);
        }
    }

    /**
     * Checks if the given vector is algebraically equivalent to this
     * vector.  That is, it is equal in size and element values.
     * 
     * @param vecTest   vector under equivalency test
     * 
     * @return          <code>true</code> if the argument is equivalent to this vector,
     *                  <code>false</code> if otherwise
     *
     * @author Christopher K. Allen
     * @since  Oct 1, 2013
     */
    public boolean isEquivalentTo(V vecTest) {
        if ( !this.getClass().equals(vecTest.getClass()) )
            return false;

        for (int i=0; i<this.getSize(); i++)
            if (this.getElem(i) != vecTest.getElem(i))
                return false;

        return true;
    }


    /*
     * Algebraic Operations
     */
    
    /** 
     * Element by element negation.  A new object is returned and the
     * current one is unmodified.
     * 
     * @return     antipodal vector of the current object
     * 
     * @author Christopher K. Allen
     * @since  Oct 10, 2013
     */
    public V negate() {
        JVector impNeg = this.getVector().negate();
        
        V vecNeg = this.newInstance(impNeg);
        
        return vecNeg;
    }
    
    /**
     * In place element-by-element negation of this vector.
     *
     * @author Christopher K. Allen
     * @since  Oct 10, 2013
     */
    public void negateEquals() {
        V   vecNeg = this.negate();
        
        this.setVector(vecNeg);
    }
    
    /**
     *  Vector in-place addition. Add the given vector to this vector which
     *  then takes on the summed value.
     *
     *  @param  vecAdd     Vector to add to this vector (addend)
     *
     */
    public void plusEquals(V vecAdd) {
        JVector impAdd = ((BaseVector<V>)vecAdd).getVector();
        JVector impSum = this.getVector().plus( impAdd );
        
        this.assignVector(impSum);
    };
    
    /**
     *  Vector addition without destruction
     *
     *  @param  vecAdd     vector added to this one (addend)
     *  
     *  @return            sum of this vector and given vector, 
     *
     *  @exception  IllegalArgumentException    argument is not same dimension as this
     */
    public V plus(V vecAdd){
        JVector     impAdd = ((BaseVector<V>)vecAdd).getVector();
        JVector     impSum = this.getVector().plus( impAdd );

        V vecSum = this.newInstance( impSum );

        return vecSum;
    };
    
    /**
     *  Vector in-place subtraction. Subtracts the given vector from this vector which
     *  then takes the new value.
     *
     *  @param  vecSub     Vector to subtract from this vector (subtrahend)
     *
     */
    public void minusEquals(V vecSub) {
        JVector impSub = ((BaseVector<V>)vecSub).getVector();
        JVector impDif = this.getVector().minus( impSub );
        
        this.assignVector(impDif);
    };
    
    /**
     *  Vector subtraction without destruction
     *
     *  @param  vecSub     vector subtracted from this one (subtrahend)
     *  
     *  @return            difference of this vector and the given vector, 
     *
     *  @exception  IllegalArgumentException    argument is not same dimension as this
     */
    public V minus(V vecSub){
        JVector     impSub = ((BaseVector<V>)vecSub).getVector();
        JVector     impDif = this.getVector().minus( impSub );

        V vecDif = this.newInstance( impDif );

        return vecDif;
    }
    
    /** 
     *  Scalar multiplication
     *
     *  @param  s   scalar value
     *
     *  @return     result of scalar multiplication
     */
    public V times(double s)   {
        JVector impProd = this.getVector().times(s);
        
        V       vecProd = this.newInstance(impProd);
        
        return vecProd;
    }
    

    /** 
     *  In place scalar multiplication
     *  
     *  @param  s   scalar
     */
    public void timesEquals(double s)   {
        JVector     impProd = this.getVector().times(s);
        
        this.assignVector(impProd);
    };
    

    /**
     *  Vector inner product.
     *
     *  Computes the inner product of of this vector with the given
     *  vector.
     *  
     *  @param  v     second vector
     *
     *  @return         inner product of this vector and argument
     *
     *  @exception  IllegalArgumentException    dimensions must agree
     */
    public double   innerProd(V v)   throws IllegalArgumentException {
        double      dblSum; // running sum
        
        if (this.getSize() != v.getSize())
            throw new IllegalArgumentException("Vector#innerProd() - unequal dimensions.");
        
        dblSum = 0.0;
        for (int i=0; i<this.getSize(); i++) 
            dblSum += this.getElem(i)*v.getElem(i);
        
        return dblSum;
    }
    
//    /**
//     *  Vector outer product - computes the tensor product of two vector objects.
//     *
//     *  Returns the value this*vec' where the prime indicates transposition
//     *
//     *  @param  vec     right argument
//     *
//     *  @return         outer product 
//     *  
//     *  @exception  IllegalArgumentException    vector dimension must agree
//     */
//    public <M extends SquareMatrix> outerProd(V vec)   throws IllegalArgumentException {
//        return  super.times( vec.transpose() );
//    }
//    
    /** 
     *  Vector left multiplication, or covariant operation of matrix
     *  on this vector (post-multiply vector by matrix).
     *
     *  @param  mat     matrix operator
     *
     *  @return         result of vector-matrix product
     *
     *  @exception  IllegalArgumentException    dimensions must agree
     */
    public <M extends SquareMatrix<M>> V leftMultiply(M mat) throws IllegalArgumentException   {
        
        // Check sizes
        if (this.getSize() != mat.getSize())
            throw new IllegalArgumentException("matrix and vector must be of compatible dimensions");
        
        // Perform covariant multiplication
        V   vecProd = this.newInstance();
        for (int j=0; j<this.getSize(); j++) {
            
            double  dblSum = 0.0;
            for (int i=0; i<this.getSize(); i++) {
                
                dblSum += mat.getElem(i, j)*this.getElem(i);
            }
            
            vecProd.setElem(j, dblSum);
        }
        
        return vecProd;
    };
    
    /** 
     *  Vector right multiplication, or contra-variant operation of the
     *  matrix on this vector (pre-multiply vector by matrix).
     *
     *  @param  mat     matrix operator
     *
     *  @return         result of vector-matrix product
     *
     *  @exception  IllegalArgumentException    dimensions must agree
     */
    public <M extends SquareMatrix<M>> V rightMultiply(M mat) throws IllegalArgumentException   {
        // Check sizes
        if (this.getSize() != mat.getSize())
            throw new IllegalArgumentException("matrix and vector must be of compatible dimensions");
        
        // Perform contra-variant multiplication    
        V   vecProd = this.newInstance();
        for (int i=0; i<this.getSize(); i++) {
            
            double  dblSum = 0.0;
            for (int j=0; j<this.getSize(); j++) {
                
                dblSum += mat.getElem(i, j)*this.getElem(i);
            }
            
            vecProd.setElem(i, dblSum);
        }
        
        return vecProd;
    };
    
//    public <M extends SquareMatrix<M>> V linearSoln(M matL) throws IllegalArgumentException {
//        
//        // Check sizes
//        if ( matL.getSize() != this.getSize() ) 
//            throw new IllegalArgumentException(vecObs.getClass().getName() + " vector must have compatible size");
//        
//        this.getMatrix().solve()
    
    
    /*
     *  Topological Operations
     */
    
    /**
     *  Return the <i>l</i><sub>1</sub> norm of the vector.
     *
     *  @return     ||z||<sub>1</sub> = &Sigma;<sub><i>i</i></sub> |<i>z<sub>i</sub></i>|
     */
    public double   norm1()     { 
        int         i;          // loop control
        double      dblSum;     // running sum
        
        dblSum = 0.0;
        for (i=0; i<getSize(); i++) 
            dblSum += Math.abs( this.getElem(i) );
        
        return dblSum;
    };
    
    /**
     *  Return the <i>l</i><sub>2</sub> norm of the vector.
     *
     *  @return     ||z||<sub>2</sub> = [ &Sigma;<sub><i>i</i></sub> <i>z<sub>i</sub></i><sup>2</sup> ]<sup>1/2</sup>
     */
    public double   norm2()     { 
        int         i;          // loop control
        double      dblSum;     // running sum
        
        dblSum = 0.0;
        for (i=0; i<this.getSize(); i++) 
            dblSum += this.getElem(i)*this.getElem(i);
        
        return dblSum;
    }
    
    /**
     *  Return the <i>l</i><sub>&infin; norm of the vector.
     *
     *  @return     ||<i>z</i>||<sub>&infin;</sub> = sup<sub><i>i</i></sub> |<i>z<sub>i</sub></i>|
     */
    public double   normInf()     { 
        int         i;          // loop control
        double      dblMax;     // running maximum
        
        dblMax = 0.0;
        for (i=0; i<this.getSize(); i++) 
            if (Math.abs( this.getElem(i) ) > dblMax ) 
                dblMax = Math.abs( this.getElem(i) );
        
        return dblMax;
    }
    
    
    
    
    
    /*
     * IArchive Interface
     */    

    /**
     * Save the value of this <code>PhaseVector</code> to disk.
     * 
     * @param daptArchive   interface to data sink 
     * 
     * @see xal.tools.data.IArchive#save(xal.tools.data.DataAdaptor)
     */
    public void save(DataAdaptor daptArchive) {
        daptArchive.setValue(ATTR_DATA, this.toString());
    }

    /**
     * Restore the value of the this <code>PhaseVector</code> from the
     * contents of a data archive.
     * 
     * @param daptArchive   interface to data source
     * 
     * @throws DataFormatException      malformed data
     * 
     * @see xal.tools.data.IArchive#load(xal.tools.data.DataAdaptor)
     */
    public void load(DataAdaptor daptArchive) throws DataFormatException {
        if ( daptArchive.hasAttribute(ATTR_DATA) )  {
            String  strValues = daptArchive.stringValue(ATTR_DATA);
            this.setVector(strValues);         
        }
    }
    
    

    /*
     * Debugging
     */

    /**
     * Print the vector contents to standard output.
     */
    public void print() {
        System.out.print( this.toString() );
    }

    
    /**
     *  Print the vector contents to an output stream,
     *  does not add new line.
     *
     *  @param  os      output stream object 
     */
    public void print(PrintWriter os)   {

        // Create vector string
        int     indLast = this.getSize() - 1;
        String  strVec = "(";

        for (int i=0; i<indLast; i++)
            strVec = strVec + this.getElem(i) + ",";
        strVec = strVec + this.getElem(indLast) + ")";

        // Send to output stream
        os.print(strVec);
    };
            
    /**
     *  Print the vector contents to an output stream, 
     *  add new line character.
     *
     *  @param  os      output stream object 
     */
    public void println(PrintWriter os)   {

        // Create vector string
        int     indLast = this.getSize() - 1;
        String  strVec = "(";

        for (int i=0; i<indLast; i++)
            strVec = strVec + this.getElem(i) + ",";
        strVec = strVec + this.getElem(indLast) + ")";

        // Send to output stream
        os.println(strVec);
    };
    
    
    /*
     * Child Class Support
     */
    
//    /**
//     * <p>
//     * Returns the vector component at the position indicated by the
//     * given index sources.  
//     * </p>
//     * <p>
//     * <h4>NOTES</h4>
//     * &middot; It is expected that the
//     * object exposing the <code>IIndex</code> interface is an enumeration
//     * class restricting the number of possible index values.
//     * <br>
//     * &middot; Consequently we do not declare a thrown exception assuming
//     * that that enumeration class eliminates the possibility of an out of
//     * bounds error.
//     * </p>
//     *  
//     * @param i        source of the row index
//     * @param indCol        source of the column index
//     * 
//     * @return          value of the matrix element at the given row and column
//     *
//     * @author Christopher K. Allen
//     * @since  Sep 30, 2013
//     */
//    protected double getElem(IIndex i) {
//        double  dblVal = this.vecImpl.getElem(i.val());
//
//        return dblVal;
//    }
    
    /** 
     * Creates a new, uninitialized instance of a vector with the given
     * size. The vector contains all zeros.
     *  
     * @param  intSize     the vector size of this object
     *  
     * @throws UnsupportedOperationException  base class has not defined a public, zero-argument constructor
     */
    protected BaseVector(int intSize) {
    	this.vecImpl = new JVector(intSize);
    }

    /**
     * Copy constructor for <code>Vector</code>.  Creates a deep
     * copy of the given object.  The dimensions are set and the 
     * internal array is cloned. 
     *
     * @param vecParent     the vector to be cloned
     *
     * @throws UnsupportedOperationException  base class has not defined a public, zero-argument constructor
     *  
     * @author Christopher K. Allen
     * @since  Sep 25, 2013
     */
    protected BaseVector(V vecParent) throws UnsupportedOperationException {
//        this(vecParent.getSize());
        
        BaseVector<V> vecBase = (BaseVector<V>)vecParent;
        this.assignVector(vecBase.getVector()); 
    }
    
    /**
     *  <p>
     *  Parsing Constructor - creates an instance of the child class and initialize it
     *  according to a token string of element values.
     *  </p>  
     *  <p>
     *  The token string argument is assumed to be one-dimensional and delimited
     *  by any of the characters <tt>" ,()[]{}"</tt>  Repeated, contiguous delimiters 
     *  are parsed together.  This conditions allows a variety of parseable string
     *  representations. For example,
     *  <br>
     *  <br>
     *  &nbsp; &nbsp; { 1, 2, 3, 4 }
     *  <br>
     *  <br>
     *  and
     *  <br>
     *  <br>
     *  &nbsp; &nbsp; [1 2 3 4]
<<<<<<< HEAD
     *  <br>
     *  <br>
     *  would parse to the same homogeneous vector (1, 2, 3, 4 | 1).
=======
     *  <br/>
     *  <br/>
     *  would parse to the same vector (1, 2, 3, 4).
>>>>>>> 2b771a0d
     *  </p>
     *
     *  @param  intSize     the matrix size of this object
     *  @param  strTokens   token vector of getSize() numeric values
     *
     *  @exception  IllegalArgumentException    wrong number of token strings
     *  @exception  NumberFormatException       bad number format, unparseable
     */
    protected BaseVector(int intSize, String strTokens)    
        throws IllegalArgumentException, NumberFormatException
    {
        this(intSize);
        
        // Error check the number of token strings
        StringTokenizer     tokArgs = new StringTokenizer(strTokens, " ,()[]{}");
        
        if (tokArgs.countTokens() != this.getSize()*this.getSize())
            throw new IllegalArgumentException("Vector, wrong number of token in string initializer: " + strTokens);
        
        
        // Extract initial phase coordinate values
        for (int i=0; i<this.getSize(); i++) {
            String  strVal = tokArgs.nextToken();
            double  dblVal = Double.valueOf(strVal).doubleValue();

            this.setElem(i,dblVal);
        }
    }
    
    /**
     * <p>
     * Initializing constructor for bases class <code>BaseVector</code>.  
     * Sets the entire matrix to the values given in the Java primitive type 
     * double array. The argument itself remains unchanged. 
     * </p>
     * <p>
     * The dimensions of the new vector will be the length of the given Java double array. 
     * </p>
     * 
     * @param arrMatrix   Java primitive array containing new vector values
     * 
     * @author Christopher K. Allen
     * @since  Oct 4, 2013
     */
    protected BaseVector(double[] arrVals) {
//        this(intSize);
//        this.setVector(arrVals);;
        
        this.vecImpl = new JVector(arrVals);
    }
    
    /**
     * Initializing constructor for <code>BaseVector</code>.  The vector values
     * are taken from the data source provided.
     *
     * @param intSize       size of this vector
     * @param daSource      data source containing the initial values of this vector
     *
     * @author Christopher K. Allen
     * @since  Nov 5, 2013
     */
    protected BaseVector(int intSize, DataAdaptor daSource) {
        this(intSize);
        
        this.load(daSource);
    }

    
    /*
     * Internal Support
     */

    /**
     *  Return the internal matrix representation.
     *
     *  @return     the Jama matrix object
     */
    private JVector getVector()   { 
        return vecImpl; 
    };
    
    /**
     * Sets the internal matrix implementation to that given in the argument. This
     * is a deep copy operation.  No references are passed.  The assignment is 
     * made by cloning the given vector and assigning to the internal vector
     * representation encapsulated by this class.
     * 
     * @param vecValue  internal implementation of matrix values
     *
     * @author Christopher K. Allen
     * @since  Oct 1, 2013
     */
    private void assignVector(JVector vecValue) {
//        for (int i=0; i<this.getSize(); i++) {
//            double dblVal = vecValue.getElem(i);
//
//            this.vecImpl.setElem(i, dblVal);
//        }
        
        this.vecImpl = vecValue.clone();
    }


    /**
     * Creates a new, uninitialized instance of this vector type.
     * 
     * @return  uninitialized vector object of type <code>V</code>
     * @author Christopher K. Allen
     * @since  Oct 1, 2013
     */
    protected abstract V newInstance();
    
    /**
     * Creates a new instance of this vector type with the given Java
     * array as the internal representation.
     * 
     * @param arrVecInt     new vector's guts
     * 
     * @return              new instance of this vector type with the internal representation
     *
     * @since  Jul 24, 2015   by Christopher K. Allen
     */
    protected abstract V newInstance(double[] arrVecInt);
    
    /**
     * Creates a new instance of this vector type initialized to the given
     * implementation matrix.
     * 
     * @param   vecInit implementation vector containing initialization values    
     * 
     * @return          initialized vector object of type <code>V</code>
     * @author Christopher K. Allen
     * @since  Oct 1, 2013
     */
    private V newInstance(JVector vecInit) {
        V   vecNewInst = this.newInstance();
        
        ((BaseVector<V>)vecNewInst).assignVector(vecInit);
        
        return vecNewInst;
    }


            
}<|MERGE_RESOLUTION|>--- conflicted
+++ resolved
@@ -122,18 +122,6 @@
         }
         
         /**
-<<<<<<< HEAD
-         * Copy constructor for <code>JVector</code>.  Creates a clone of the given
-         * vector object.
-         *
-         * @param vecHost   vector to be cloned   
-         *
-         * @since  Jul 17, 2015   by Christopher K. Allen
-         */
-        public JVector(JVector vecHost) {
-            this.intSize = vecHost.intSize;
-            this.matVectImpl = new Matrix(vecHost.matVectImpl.getArrayCopy());
-=======
          * <p>
          * Copy constructor for <code>JVector</code>.  A deep copy is made
          * of the given argument.
@@ -172,7 +160,6 @@
             
             this.intSize     = intSize;
             this.matVectImpl = new Jama.Matrix(arrValues, intSize);
->>>>>>> 2b771a0d
         }
         
         /**
@@ -192,8 +179,7 @@
         }
         
         
-<<<<<<< HEAD
-=======
+        
         /*
          * Object Operations
          */
@@ -210,7 +196,6 @@
             return new JVector(this);
         }
         
->>>>>>> 2b771a0d
         /*
          * Vector Attributes
          */
@@ -333,11 +318,11 @@
          * Computes and returns the difference of this vector and the given
          * vector.  The argument (subtrahend) is subtracted from this vector
          * (minuend) so that the returned value is
-         * <br>
-         * <br>
+         * <br/>
+         * <br/>
          * &nbsp; &nbsp; <b>v</b> = <b>v</b><sub>1</sub> - <b>v</b><sub>2</sub>
-         * <br>
-         * <br>
+         * <br/>
+         * <br/>
          * where <b>v</b> is the returned value, <b>v</b><sub>1</sub> is this
          * vector, and <b>v</b><sub>2</sub> is the argument vector. 
          * 
@@ -700,12 +685,12 @@
      * interface belongs to the <code>BaseMatrix<M></code> namespace.  
      * In this way matrix indices can be used to get vector component values.
      * </p>
+     * <p>
      * <h3>NOTES</h3>
-     * <p>
      * &middot; It is expected that the
      * object exposing the <code>IIndex</code> interface is an enumeration
      * class restricting the number of possible index values.
-     * <br>
+     * <br/>
      * &middot; Consequently we do not declare a thrown exception assuming
      * that that enumeration class eliminates the possibility of an out of
      * bounds error.
@@ -774,10 +759,10 @@
     /**
      *  Convert the contents of the matrix to a string representation.
      *  The format is similar to that of Mathematica. Specifically,
-     *  <br>
-     *  <br>
+     *  <br/>
+     *  <br/>
      *      { a b c d }
-     *  <br>
+     *  <br/>
      *
      *  @return     string representation of the matrix
      */
@@ -1400,7 +1385,7 @@
      * @since  Sep 25, 2013
      */
     protected BaseVector(V vecParent) throws UnsupportedOperationException {
-//        this(vecParent.getSize());
+        this(vecParent.getSize());
         
         BaseVector<V> vecBase = (BaseVector<V>)vecParent;
         this.assignVector(vecBase.getVector()); 
@@ -1416,24 +1401,18 @@
      *  by any of the characters <tt>" ,()[]{}"</tt>  Repeated, contiguous delimiters 
      *  are parsed together.  This conditions allows a variety of parseable string
      *  representations. For example,
-     *  <br>
-     *  <br>
-     *  &nbsp; &nbsp; { 1, 2, 3, 4 }
-     *  <br>
-     *  <br>
-     *  and
-     *  <br>
-     *  <br>
-     *  &nbsp; &nbsp; [1 2 3 4]
-<<<<<<< HEAD
-     *  <br>
-     *  <br>
-     *  would parse to the same homogeneous vector (1, 2, 3, 4 | 1).
-=======
      *  <br/>
      *  <br/>
-     *  would parse to the same vector (1, 2, 3, 4).
->>>>>>> 2b771a0d
+     *  &nbsp; &nbsp; { 1, 2, 3, 4 }
+     *  <br/>
+     *  <br/>
+     *  and
+     *  <br/>
+     *  <br/>
+     *  &nbsp; &nbsp; [1 2 3 4]
+     *  <br/>
+     *  <br/>
+     *  would parse to the same homogeneous vector (1, 2, 3, 4 | 1).
      *  </p>
      *
      *  @param  intSize     the matrix size of this object
@@ -1482,7 +1461,7 @@
 //        this(intSize);
 //        this.setVector(arrVals);;
         
-        this.vecImpl = new JVector(arrVals);
+        this.setVector(arrVals);;
     }
     
     /**
