/*
 * Interval.java
 *
 *  Created on January 24, 2003, 9:04 PM
 *  Modified:
 *      1/03:   CKA
 */

package xal.tools.math;





/**
 * <p>
 * Represents an interval on the real line.  Intervals
 * are identified by their end points, which may or may
 * not be included depending upon whether the interval is
 * open or closed.  Nonetheless, we consider the left
 * end the minimum value and the right end point the maximum
 * value and refer to them as such.  
 * </p>
 * <p>
 * Issues concerning boundary points
 * are delegated to the derived classes.
 * </p>
 *
 * @author  Christopher K. Allen
 */
public class Interval implements java.io.Serializable {

    /*
     * Global Constants
     */

    /**
     * Serialization version
     */
    private static final long serialVersionUID = 1L;


    /** The entire real line */
    public static final Interval    REAL_LINE = new Interval(Double.NEGATIVE_INFINITY, Double.POSITIVE_INFINITY);


    /*
     * Global Operations
     */

    /**
     * Creates an interval object given the midpoint (centroid) of the interval
     * and the length of the interval (which is the Lebesgue measure).  We do 
     * not throw an exception assuming that both arguments are positive.
     *
     * @param dblMidpt      the center location of the interval
     * @param dblLng        the length of the interval
     * 
     * @return  new interval object with endpoints producing the given center and length
     *
     * @author Christopher K. Allen
     * @since  Apr 28, 2011
     */
    public static Interval  createFromMidpoint(double dblMidpt, double dblLng) {

        // Compute the interval endpoints
        double  dblDel = dblLng/2.0;
        double  dblMin = dblMidpt - dblDel;
        double  dblMax = dblMidpt + dblDel;

        // Create the interval object and return it
        Interval    I = new Interval();
        I.setMin(dblMin);
        I.setMax(dblMax);

        return I;
    }

    /**
     * Creates a new interval object according to the given endpoints.  We
     * do not throw an exception here, which would normally happen if the
     * left-hand endpoint was larger than the right-hand endpoint.  Instead
     * we return a <code>null</code> value in this case.
     *
     * @param dblMin    the left-hand endpoint
     * @param dblMax    the right-hand endpoint
     * 
     * @return          the interval [<b>dblMin</b>,<b>dblMax</b>]
     *
     * @author Christopher K. Allen
     * @since  Apr 28, 2011
     */
    public static Interval  createFromEndpoints(double dblMin, double dblMax) {

        try {
            Interval    I = new Interval(dblMin, dblMax);

            return I;

        } catch (IllegalArgumentException e) {
            return null;

        }
    }



    /*
     *  Local Attributes
     */

    /** minimum value */
    private double dblMin = 0.0;

    /** maximum value */
    private double dblMax = 0.0;


    /*
     *  Interval Initialization
     */

    /** 
     * Default constructor - creates a new instance of Interval with one point, 
     * the origin.
     */
    public Interval() {
        dblMin = 0.0;
        dblMax = 0.0;
    }

    /**
     *  Initializing constructor - create an interval with specified endpoints
     *
     *  @param  min     left endpoint
     *  @param  max     right endpoint
     *  
     * @throws IllegalArgumentException <var>max</var> is smaller than <var>min</var> 
     */
    public Interval(double min, double max) throws IllegalArgumentException {
        if (max < min)
            throw new IllegalArgumentException("Interval(): invalid endpoints");

        dblMin = min;
        dblMax = max;
    }

    /**
     * Copy constructor - create a new open interval initialized to the argument.
     *  
     * @param   I       interval to copy
     *  
     * @throws MathException    malformed interval to copy
     */
    public Interval(Interval I) throws MathException {
        this(I.getMin(), I.getMax());
    }


    /**
     *  Set the left end point
     *  
     * @param min   interval left-hand side 
     */
    public void setMin(double min)  { 
        dblMin = min; 
    };

    /**
     *  Set the right end point
     *  
     * @param max   interval right-hand side 
     */
    public void setMax(double max)  { 
        dblMax = max; 
    };


    /*
     * Interval Properties
     */

    /**
     *  Get minimum value of interval.
     *  
     * @return  the left end point 
     */
    public double getMin()      { 
        return dblMin; 
    };

    /**
     *  Get maximum value of interval.
     *  
     * @return  the right end point 
     */
    public double getMax()      { 
        return dblMax; 
    };




    /**
     *  Compute the interval length.  This is 
     *  the difference in endpoints.
     *  
     * @return length of the interval 
     */
    public double measure()        { 
        return getMax() - getMin(); 
    };

    /**
<<<<<<< HEAD
      * Inspects for non-empty intersection with the given interval.
      * The interval is assumed closed.
      *
      * @param I         interval to inspect.
      * 
      * @return          <b>true</b> if <i>this</i> &cap; <i>I</i> &ne; {}, <b>false</b> otherwise
      * 
      * @since  Jun 2, 2009
      * @author Christopher K. Allen
      */
     public boolean intersects(Interval I)      {

         if ( this.membership( I.getMin() ) )
             return true;
         
         if ( this.membership( I.getMax() ) ) 
             return true;

         if ( I.getMin()<=this.getMin() && I.getMax()>=this.getMax() )
             return true;

         return false;
     }

     /**
      * Is point a boundary element?
      *
      * @param  x       point to be tested as boundary element
      *
      * @return         true if x is a boundary element
      */
     public boolean isBoundary(double x)        { 
         return x==getMax() || x==getMin(); 
     }

     /**
      * <h3>Contains Almost Everywhere - &sub; a.e.</h3>
      * <p>
      * Checks whether or not the given interval is a proper subset
      * of this interval, modulo the endpoints.  Specifically, <var>I</var>
      * must be contained within this interval modulo the endpoints.  
      * We ignore the endpoints and, thus, the condition  of whether or not 
      * either interval is closed or open.
      * </p>
      * 
      * @param I    interval to be tested
      * 
      * @return     <code>true</code> if <i>I</i> &sub; <code>this</code>,
      *             <code>false</code> otherwise
      *
      * @author Christopher K. Allen
      * @since  Apr 28, 2011
      */
    public boolean containsAE(Interval I) {
         
         if (I.getMin() >= this.getMin()  && I.getMax() <= this.getMax())
             return true;
         
         return false;
     }
     
     
     /*
      * Topology
      */
     
     /**
      * <p>
      * Compute the local "vertex coordinates" of the argument <i>x</i> with
      * respect to this interval <i>I</i> &sub; <i>R</i>.
      * These "local coordinates" 
      * {&lambda;<sub>1</sub>,&lambda;<sub>2</sub>} 
      * of a point <i>x</i> &isin; <i>I</i> 
      * can computed by solving the following linear equation
      * for the {&lambda;<i><sub>i</sub></i>} :
      * <br>
      * &nbsp;<table>
      *         <td>
      *         <table>
      *           <tr>
      *             <td>&lceil;</td>
      *             <td><i>x</i><sub>1</sub></td>
      *             <td><i>x</i><sub>2</sub></td>
      *             <td>&rceil;</td>
      *             <td>&nbsp;</td>
      *           </tr>
      *           <tr>
      *             <td>&lfloor;</td>
      *             <td><i>1</i></td>
      *             <td><i>1</i></td>
      *             <td>&rfloor;</td>
      *           </tr>
      *         </table>
      *         </td>
      *         
      *         <td>
      *         <table>
      *           <tr>
      *             <td>&lceil;</td>
      *             <td><i>&lambda;</i><sub>1</sub></td>
      *             <td>&rceil;</td>
      *           </tr>
      *           <tr>
      *             <td>|</td>
      *             <td><i>&lambda;</i><sub>2</sub></td>
      *             <td>|</td>
      *            </tr>
      *         </table>
      *         </td>
      *
      *         <td>
      *         <table>
      *           <td>=</td>
      *         </table>
      *         </td>
      *         
      *         <td>
      *         <table/>
      *           <tr>
      *             <td>&lceil;</td>
      *             <td><i>x</i></td>
      *             <td>&rceil;</td>
      *           </tr>
      *           <tr>
      *             <td>&lfloor;</td>
      *             <td>1</td>
      *             <td>&rfloor;</td>
      *           </tr>
      *          </table>
      *          </td>
      *        </table>
      * </br>
      * where <b>p</b> = 
      * <i>x</i> &isin; <i>R</i>.
      * </p>
      * <h3>NOTES:</h3>
      * <p>
      * &middot; After solving the above equation for the 
      * {&lambda;<sub>1</sub>,&lambda;<sub>2</sub>}
      * if there is a &lambda;<sub>i</sub> such that 
      * &lambda;<sub>i</sub> &notin; [0,1], then <i>x</i>
      * is not in <i>T</i>; that is, <b>p</b>&notin; <i>T</i>.
      * </p> 
      * 
      * @param x     point in <i>I</i> 
      * 
      * @return      order 2-array vertex coordinates 
      *              {&lambda;<sub>1</sub>,&lambda;<sub>2</sub>}
      *              
      * @throws MathException  argument is not a member of this set 
      */
     public double[] vertexCoordinates(double x) throws MathException    {

         if (!this.membership(x)) {
             String strMsg = "Interval#vertexCoordinates(): argument not a member of this set";
             throw new MathException(strMsg);
         }
         
         double     dblDet     = this.getMax() - this.getMin();
         double     dblLambda1 = (this.getMax() - x)/dblDet;
         double     dblLambda2 = (x - this.getMin())/dblDet;
         
         double[]    arrLambdas = new double[] { dblLambda1, dblLambda2 };

         return arrLambdas;
     }
     
=======
     * Compute the interval midpoint.  This is the
     * average of the endpoints.
     * 
     * @return  interval center of mass 
     */
    public double midpoint()       { 
        return (getMax() + getMin())/2.0; 
    };


    /*
     * Set Theory
     */

    /**
     * Is point a member of this interval <i>I</i> &sub; <i>R</i>.
     * The test is done assuming <i>I</i> is closed, so the 
     * endpoints are included.
     *
     * @param  x       point to be tested as a member of this interval
     *
     * @return         true if x &isin; <i>I</i>, false otherwise
     */
    public boolean membership(double x)        { 
        return x<=getMax() && x>=getMin(); 
    }

    /**
     * Are intervals equal
     *
     * @param  I       interval object to be checked for equality
     *
     * @return         true if both objects are equal as intervals
     */
    public boolean equals(Interval I)      { 
        return (dblMin==I.dblMin)&&(dblMax==I.dblMax); 
    }

    /**
     * Test if this interval represents the entire real line.  Such an interval has the
     * structure [<code>Double.NEGATIVE_INFINITY,Double.POSITIVE_INFINITY]</code>].
     * 
     * @return      <code>true</code> if this interval represents the entire real line,
     *              <code>false</code> otherwise
     *
     * @since  Sep 25, 2015   by Christopher K. Allen
     */
    public boolean isRealLine() {
        if (this.dblMin == Double.NEGATIVE_INFINITY  && this.dblMax == Double.POSITIVE_INFINITY)
            return true;

        return false;
    }

    /**
     * Inspects for non-empty intersection with the given interval.
     * The interval is assumed closed.
     *
     * @param I         interval to inspect.
     * 
     * @return          <b>true</b> if <i>this</i> &cap; <i>I</i> &ne; {}, <b>false</b> otherwise
     * 
     * @since  Jun 2, 2009
     * @author Christopher K. Allen
     */
    public boolean intersects(Interval I)      {

        if ( this.membership( I.getMin() ) )
            return true;

        if ( this.membership( I.getMax() ) ) 
            return true;

        if ( I.getMin()<=this.getMin() && I.getMax()>=this.getMax() )
            return true;

        return false;
    }

    /**
     * <p>
     * <h4>Contains Almost Everywhere - &sub; a.e.</h4>
     * </p>
     * <p>
     * Checks whether or not the given interval is a proper subset
     * of this interval, modulo the endpoints.  Specifically, <var>I</var>
     * must be contained within this interval modulo the endpoints.  
     * We ignore the endpoints and, thus, the condition  of whether or not 
     * either interval is closed or open.
     * </p>
     * 
     * @param I    interval to be tested
     * 
     * @return     <code>true</code> if <i>I</i> &sub; <code>this</code>,
     *             <code>false</code> otherwise
     *
     * @author Christopher K. Allen
     * @since  Apr 28, 2011
     */
    public boolean containsAE(Interval I) {

        if (I.getMin() >= this.getMin()  && I.getMax() <= this.getMax())
            return true;

        return false;
    }


    /*
     * Topology
     */

    /**
     * Is point a boundary element?
     *
     * @param  x       point to be tested as boundary element
     *
     * @return         true if x is a boundary element
     */
    public boolean isBoundary(double x)        { 
        return x==getMax() || x==getMin(); 
    }

    /**
     * <p>
     * Compute the local "vertex coordinates" of the argument <i>x</i> with
     * respect to this interval <i>I</i> &sub; <i>R</i>.
     * These "local coordinates" 
     * {&lambda;<sub>1</sub>,&lambda;<sub>2</sub>} 
     * of a point <i>x</i> &isin; <i>I</i> 
     * can computed by solving the following linear equation
     * for the {&lambda;<i><sub>i</sub></i>} :
     * <br/>
     * &nbsp;<table>
     *         <td>
     *         <table>
     *           <tr>
     *             <td>&lceil;</td>
     *             <td><i>x</i><sub>1</sub></td>
     *             <td><i>x</i><sub>2</sub></td>
     *             <td>&rceil;</td>
     *             <td>&nbsp;</td>
     *           </tr>
     *           <tr>
     *             <td>&lfloor;</td>
     *             <td><i>1</i></td>
     *             <td><i>1</i></td>
     *             <td>&rfloor;</td>
     *           </tr>
     *         </table>
     *         </td>
     *         
     *         <td>
     *         <table>
     *           <tr>
     *             <td>&lceil;</td>
     *             <td><i>&lambda;</i><sub>1</sub></td>
     *             <td>&rceil;</td>
     *           </tr>
     *           <tr>
     *             <td>|</td>
     *             <td><i>&lambda;</i><sub>2</sub></td>
     *             <td>|</td>
     *            </tr>
     *         </table>
     *         </td>
     *
     *         <td>
     *         <table>
     *           <td>=</td>
     *         </table>
     *         </td>
     *         
     *         <td>
     *         <table/>
     *           <tr>
     *             <td>&lceil;</td>
     *             <td><i>x</i></td>
     *             <td>&rceil;</td>
     *           </tr>
     *           <tr>
     *             <td>&lfloor;</td>
     *             <td>1</td>
     *             <td>&rfloor;</td>
     *           </tr>
     *          </table>
     *          </td>
     *        </table>
     * </br>
     * where <b>p</b> = 
     * <i>x</i> &isin; <i>R</i>.
     * </p>
     * <p>
     * <h4>NOTES:</h4>
     * &middot; After solving the above equation for the 
     * {&lambda;<sub>1</sub>,&lambda;<sub>2</sub>}
     * if there is a &lambda;<sub>i</sub> such that 
     * &lambda;<sub>i</sub> &notin; [0,1], then <i>x</i>
     * is not in <i>T</i>; that is, <b>p</b>&notin; <i>T</i>.
     * </p> 
     * 
     * @param x     point in <i>I</i> 
     * 
     * @return      order 2-array vertex coordinates 
     *              {&lambda;<sub>1</sub>,&lambda;<sub>2</sub>}
     *              
     * @throws MathException  argument is not a member of this set 
     */
    public double[] vertexCoordinates(double x) throws MathException    {

        if (!this.membership(x)) {
            String strMsg = "Interval#vertexCoordinates(): argument not a member of this set";
            throw new MathException(strMsg);
        }

        double     dblDet     = this.getMax() - this.getMin();
        double     dblLambda1 = (this.getMax() - x)/dblDet;
        double     dblLambda2 = (x - this.getMin())/dblDet;

        double[]    arrLambdas = new double[] { dblLambda1, dblLambda2 };

        return arrLambdas;
    }

>>>>>>> 982ed3c2
    /**
     * Compute and return the smallest interval containing both this interval
     * and the argument interval (i.e., the union of they are intersected).
     * 
     * @param  I   right-hand-side argument
     * @return     union of <code>this</code> and <code>I</code>
     * 
     * @throws MathException    empty intersection 
     */
    public Interval    convexHull(Interval I) throws MathException {
        double     min = Math.min(this.getMin(), I.getMin());
        double     max = Math.max(this.getMax(), I.getMax());

        return new Interval(min, max);
    }


    /**
     * Compute and return the largest interval contained in this interval
     * and the argument interval (i.e., the intersection).  If the intersection
     * of the two intervals contains no points (i.e., it is the empty set),
     * then a <code>null</code> value is returned.  Since the empty is a 
     * valid result of intersection, this value should be considered in
     * any robust implementation.
     * 
     * @param  I   interval to be intersected with <code>this</code> interval
     * 
     * @return     intersection of <code>this</code> and <code>I</code>, 
     *             or <code>null</code> if the empty set {}
     */
    public Interval    intersection(Interval I) {
        double     min = Math.max(this.getMin(), I.getMin());
        double     max = Math.min(this.getMax(), I.getMax());

        // Check if the intersection is {}
        if (min > max)
            return null;

        try {
            return new Interval(min, max);

        } catch (IllegalArgumentException e) { // This cannot occur - already checked for it.
            return null;

        }
    }


    /**
     * Return the contents of the interval as a <code>String</code>.
     * 
     * return      string representation of interval
     * 
     * @see java.lang.Object#toString()
     */
    @Override
    public String toString() {
        return "[" + getMin() + "," + getMax() + "]";
    }

    /**
     *  Print out contents on an output stream
     *
     *  @param  os      output stream receiving content dump
     */
    public void print(java.io.PrintWriter os)   {
        os.print(this.toString());
    }

    /**
     *  Print out contents on an output stream, terminate in newline character
     *
     *  @param  os      output stream receiving content dump
     */
    public void println(java.io.PrintWriter os)   {
        os.println(this.toString());
    }

}
<|MERGE_RESOLUTION|>--- conflicted
+++ resolved
@@ -1,687 +1,515 @@
-/*
- * Interval.java
- *
- *  Created on January 24, 2003, 9:04 PM
- *  Modified:
- *      1/03:   CKA
- */
-
-package xal.tools.math;
-
-
-
-
-
-/**
- * <p>
- * Represents an interval on the real line.  Intervals
- * are identified by their end points, which may or may
- * not be included depending upon whether the interval is
- * open or closed.  Nonetheless, we consider the left
- * end the minimum value and the right end point the maximum
- * value and refer to them as such.  
- * </p>
- * <p>
- * Issues concerning boundary points
- * are delegated to the derived classes.
- * </p>
- *
- * @author  Christopher K. Allen
- */
-public class Interval implements java.io.Serializable {
-
-    /*
-     * Global Constants
-     */
-
-    /**
-     * Serialization version
-     */
-    private static final long serialVersionUID = 1L;
-
-
-    /** The entire real line */
-    public static final Interval    REAL_LINE = new Interval(Double.NEGATIVE_INFINITY, Double.POSITIVE_INFINITY);
-
-
-    /*
-     * Global Operations
-     */
-
-    /**
-     * Creates an interval object given the midpoint (centroid) of the interval
-     * and the length of the interval (which is the Lebesgue measure).  We do 
-     * not throw an exception assuming that both arguments are positive.
-     *
-     * @param dblMidpt      the center location of the interval
-     * @param dblLng        the length of the interval
-     * 
-     * @return  new interval object with endpoints producing the given center and length
-     *
-     * @author Christopher K. Allen
-     * @since  Apr 28, 2011
-     */
-    public static Interval  createFromMidpoint(double dblMidpt, double dblLng) {
-
-        // Compute the interval endpoints
-        double  dblDel = dblLng/2.0;
-        double  dblMin = dblMidpt - dblDel;
-        double  dblMax = dblMidpt + dblDel;
-
-        // Create the interval object and return it
-        Interval    I = new Interval();
-        I.setMin(dblMin);
-        I.setMax(dblMax);
-
-        return I;
-    }
-
-    /**
-     * Creates a new interval object according to the given endpoints.  We
-     * do not throw an exception here, which would normally happen if the
-     * left-hand endpoint was larger than the right-hand endpoint.  Instead
-     * we return a <code>null</code> value in this case.
-     *
-     * @param dblMin    the left-hand endpoint
-     * @param dblMax    the right-hand endpoint
-     * 
-     * @return          the interval [<b>dblMin</b>,<b>dblMax</b>]
-     *
-     * @author Christopher K. Allen
-     * @since  Apr 28, 2011
-     */
-    public static Interval  createFromEndpoints(double dblMin, double dblMax) {
-
-        try {
-            Interval    I = new Interval(dblMin, dblMax);
-
-            return I;
-
-        } catch (IllegalArgumentException e) {
-            return null;
-
-        }
-    }
-
-
-
-    /*
-     *  Local Attributes
-     */
-
-    /** minimum value */
-    private double dblMin = 0.0;
-
-    /** maximum value */
-    private double dblMax = 0.0;
-
-
-    /*
-     *  Interval Initialization
-     */
-
-    /** 
-     * Default constructor - creates a new instance of Interval with one point, 
-     * the origin.
-     */
-    public Interval() {
-        dblMin = 0.0;
-        dblMax = 0.0;
-    }
-
-    /**
-     *  Initializing constructor - create an interval with specified endpoints
-     *
-     *  @param  min     left endpoint
-     *  @param  max     right endpoint
-     *  
-     * @throws IllegalArgumentException <var>max</var> is smaller than <var>min</var> 
-     */
-    public Interval(double min, double max) throws IllegalArgumentException {
-        if (max < min)
-            throw new IllegalArgumentException("Interval(): invalid endpoints");
-
-        dblMin = min;
-        dblMax = max;
-    }
-
-    /**
-     * Copy constructor - create a new open interval initialized to the argument.
-     *  
-     * @param   I       interval to copy
-     *  
-     * @throws MathException    malformed interval to copy
-     */
-    public Interval(Interval I) throws MathException {
-        this(I.getMin(), I.getMax());
-    }
-
-
-    /**
-     *  Set the left end point
-     *  
-     * @param min   interval left-hand side 
-     */
-    public void setMin(double min)  { 
-        dblMin = min; 
-    };
-
-    /**
-     *  Set the right end point
-     *  
-     * @param max   interval right-hand side 
-     */
-    public void setMax(double max)  { 
-        dblMax = max; 
-    };
-
-
-    /*
-     * Interval Properties
-     */
-
-    /**
-     *  Get minimum value of interval.
-     *  
-     * @return  the left end point 
-     */
-    public double getMin()      { 
-        return dblMin; 
-    };
-
-    /**
-     *  Get maximum value of interval.
-     *  
-     * @return  the right end point 
-     */
-    public double getMax()      { 
-        return dblMax; 
-    };
-
-
-
-
-    /**
-     *  Compute the interval length.  This is 
-     *  the difference in endpoints.
-     *  
-     * @return length of the interval 
-     */
-    public double measure()        { 
-        return getMax() - getMin(); 
-    };
-
-    /**
-<<<<<<< HEAD
-      * Inspects for non-empty intersection with the given interval.
-      * The interval is assumed closed.
-      *
-      * @param I         interval to inspect.
-      * 
-      * @return          <b>true</b> if <i>this</i> &cap; <i>I</i> &ne; {}, <b>false</b> otherwise
-      * 
-      * @since  Jun 2, 2009
-      * @author Christopher K. Allen
-      */
-     public boolean intersects(Interval I)      {
-
-         if ( this.membership( I.getMin() ) )
-             return true;
-         
-         if ( this.membership( I.getMax() ) ) 
-             return true;
-
-         if ( I.getMin()<=this.getMin() && I.getMax()>=this.getMax() )
-             return true;
-
-         return false;
-     }
-
-     /**
-      * Is point a boundary element?
-      *
-      * @param  x       point to be tested as boundary element
-      *
-      * @return         true if x is a boundary element
-      */
-     public boolean isBoundary(double x)        { 
-         return x==getMax() || x==getMin(); 
-     }
-
-     /**
-      * <h3>Contains Almost Everywhere - &sub; a.e.</h3>
-      * <p>
-      * Checks whether or not the given interval is a proper subset
-      * of this interval, modulo the endpoints.  Specifically, <var>I</var>
-      * must be contained within this interval modulo the endpoints.  
-      * We ignore the endpoints and, thus, the condition  of whether or not 
-      * either interval is closed or open.
-      * </p>
-      * 
-      * @param I    interval to be tested
-      * 
-      * @return     <code>true</code> if <i>I</i> &sub; <code>this</code>,
-      *             <code>false</code> otherwise
-      *
-      * @author Christopher K. Allen
-      * @since  Apr 28, 2011
-      */
-    public boolean containsAE(Interval I) {
-         
-         if (I.getMin() >= this.getMin()  && I.getMax() <= this.getMax())
-             return true;
-         
-         return false;
-     }
-     
-     
-     /*
-      * Topology
-      */
-     
-     /**
-      * <p>
-      * Compute the local "vertex coordinates" of the argument <i>x</i> with
-      * respect to this interval <i>I</i> &sub; <i>R</i>.
-      * These "local coordinates" 
-      * {&lambda;<sub>1</sub>,&lambda;<sub>2</sub>} 
-      * of a point <i>x</i> &isin; <i>I</i> 
-      * can computed by solving the following linear equation
-      * for the {&lambda;<i><sub>i</sub></i>} :
-      * <br>
-      * &nbsp;<table>
-      *         <td>
-      *         <table>
-      *           <tr>
-      *             <td>&lceil;</td>
-      *             <td><i>x</i><sub>1</sub></td>
-      *             <td><i>x</i><sub>2</sub></td>
-      *             <td>&rceil;</td>
-      *             <td>&nbsp;</td>
-      *           </tr>
-      *           <tr>
-      *             <td>&lfloor;</td>
-      *             <td><i>1</i></td>
-      *             <td><i>1</i></td>
-      *             <td>&rfloor;</td>
-      *           </tr>
-      *         </table>
-      *         </td>
-      *         
-      *         <td>
-      *         <table>
-      *           <tr>
-      *             <td>&lceil;</td>
-      *             <td><i>&lambda;</i><sub>1</sub></td>
-      *             <td>&rceil;</td>
-      *           </tr>
-      *           <tr>
-      *             <td>|</td>
-      *             <td><i>&lambda;</i><sub>2</sub></td>
-      *             <td>|</td>
-      *            </tr>
-      *         </table>
-      *         </td>
-      *
-      *         <td>
-      *         <table>
-      *           <td>=</td>
-      *         </table>
-      *         </td>
-      *         
-      *         <td>
-      *         <table/>
-      *           <tr>
-      *             <td>&lceil;</td>
-      *             <td><i>x</i></td>
-      *             <td>&rceil;</td>
-      *           </tr>
-      *           <tr>
-      *             <td>&lfloor;</td>
-      *             <td>1</td>
-      *             <td>&rfloor;</td>
-      *           </tr>
-      *          </table>
-      *          </td>
-      *        </table>
-      * </br>
-      * where <b>p</b> = 
-      * <i>x</i> &isin; <i>R</i>.
-      * </p>
-      * <h3>NOTES:</h3>
-      * <p>
-      * &middot; After solving the above equation for the 
-      * {&lambda;<sub>1</sub>,&lambda;<sub>2</sub>}
-      * if there is a &lambda;<sub>i</sub> such that 
-      * &lambda;<sub>i</sub> &notin; [0,1], then <i>x</i>
-      * is not in <i>T</i>; that is, <b>p</b>&notin; <i>T</i>.
-      * </p> 
-      * 
-      * @param x     point in <i>I</i> 
-      * 
-      * @return      order 2-array vertex coordinates 
-      *              {&lambda;<sub>1</sub>,&lambda;<sub>2</sub>}
-      *              
-      * @throws MathException  argument is not a member of this set 
-      */
-     public double[] vertexCoordinates(double x) throws MathException    {
-
-         if (!this.membership(x)) {
-             String strMsg = "Interval#vertexCoordinates(): argument not a member of this set";
-             throw new MathException(strMsg);
-         }
-         
-         double     dblDet     = this.getMax() - this.getMin();
-         double     dblLambda1 = (this.getMax() - x)/dblDet;
-         double     dblLambda2 = (x - this.getMin())/dblDet;
-         
-         double[]    arrLambdas = new double[] { dblLambda1, dblLambda2 };
-
-         return arrLambdas;
-     }
-     
-=======
-     * Compute the interval midpoint.  This is the
-     * average of the endpoints.
-     * 
-     * @return  interval center of mass 
-     */
-    public double midpoint()       { 
-        return (getMax() + getMin())/2.0; 
-    };
-
-
-    /*
-     * Set Theory
-     */
-
-    /**
-     * Is point a member of this interval <i>I</i> &sub; <i>R</i>.
-     * The test is done assuming <i>I</i> is closed, so the 
-     * endpoints are included.
-     *
-     * @param  x       point to be tested as a member of this interval
-     *
-     * @return         true if x &isin; <i>I</i>, false otherwise
-     */
-    public boolean membership(double x)        { 
-        return x<=getMax() && x>=getMin(); 
-    }
-
-    /**
-     * Are intervals equal
-     *
-     * @param  I       interval object to be checked for equality
-     *
-     * @return         true if both objects are equal as intervals
-     */
-    public boolean equals(Interval I)      { 
-        return (dblMin==I.dblMin)&&(dblMax==I.dblMax); 
-    }
-
-    /**
-     * Test if this interval represents the entire real line.  Such an interval has the
-     * structure [<code>Double.NEGATIVE_INFINITY,Double.POSITIVE_INFINITY]</code>].
-     * 
-     * @return      <code>true</code> if this interval represents the entire real line,
-     *              <code>false</code> otherwise
-     *
-     * @since  Sep 25, 2015   by Christopher K. Allen
-     */
-    public boolean isRealLine() {
-        if (this.dblMin == Double.NEGATIVE_INFINITY  && this.dblMax == Double.POSITIVE_INFINITY)
-            return true;
-
-        return false;
-    }
-
-    /**
-     * Inspects for non-empty intersection with the given interval.
-     * The interval is assumed closed.
-     *
-     * @param I         interval to inspect.
-     * 
-     * @return          <b>true</b> if <i>this</i> &cap; <i>I</i> &ne; {}, <b>false</b> otherwise
-     * 
-     * @since  Jun 2, 2009
-     * @author Christopher K. Allen
-     */
-    public boolean intersects(Interval I)      {
-
-        if ( this.membership( I.getMin() ) )
-            return true;
-
-        if ( this.membership( I.getMax() ) ) 
-            return true;
-
-        if ( I.getMin()<=this.getMin() && I.getMax()>=this.getMax() )
-            return true;
-
-        return false;
-    }
-
-    /**
-     * <p>
-     * <h4>Contains Almost Everywhere - &sub; a.e.</h4>
-     * </p>
-     * <p>
-     * Checks whether or not the given interval is a proper subset
-     * of this interval, modulo the endpoints.  Specifically, <var>I</var>
-     * must be contained within this interval modulo the endpoints.  
-     * We ignore the endpoints and, thus, the condition  of whether or not 
-     * either interval is closed or open.
-     * </p>
-     * 
-     * @param I    interval to be tested
-     * 
-     * @return     <code>true</code> if <i>I</i> &sub; <code>this</code>,
-     *             <code>false</code> otherwise
-     *
-     * @author Christopher K. Allen
-     * @since  Apr 28, 2011
-     */
-    public boolean containsAE(Interval I) {
-
-        if (I.getMin() >= this.getMin()  && I.getMax() <= this.getMax())
-            return true;
-
-        return false;
-    }
-
-
-    /*
-     * Topology
-     */
-
-    /**
-     * Is point a boundary element?
-     *
-     * @param  x       point to be tested as boundary element
-     *
-     * @return         true if x is a boundary element
-     */
-    public boolean isBoundary(double x)        { 
-        return x==getMax() || x==getMin(); 
-    }
-
-    /**
-     * <p>
-     * Compute the local "vertex coordinates" of the argument <i>x</i> with
-     * respect to this interval <i>I</i> &sub; <i>R</i>.
-     * These "local coordinates" 
-     * {&lambda;<sub>1</sub>,&lambda;<sub>2</sub>} 
-     * of a point <i>x</i> &isin; <i>I</i> 
-     * can computed by solving the following linear equation
-     * for the {&lambda;<i><sub>i</sub></i>} :
-     * <br/>
-     * &nbsp;<table>
-     *         <td>
-     *         <table>
-     *           <tr>
-     *             <td>&lceil;</td>
-     *             <td><i>x</i><sub>1</sub></td>
-     *             <td><i>x</i><sub>2</sub></td>
-     *             <td>&rceil;</td>
-     *             <td>&nbsp;</td>
-     *           </tr>
-     *           <tr>
-     *             <td>&lfloor;</td>
-     *             <td><i>1</i></td>
-     *             <td><i>1</i></td>
-     *             <td>&rfloor;</td>
-     *           </tr>
-     *         </table>
-     *         </td>
-     *         
-     *         <td>
-     *         <table>
-     *           <tr>
-     *             <td>&lceil;</td>
-     *             <td><i>&lambda;</i><sub>1</sub></td>
-     *             <td>&rceil;</td>
-     *           </tr>
-     *           <tr>
-     *             <td>|</td>
-     *             <td><i>&lambda;</i><sub>2</sub></td>
-     *             <td>|</td>
-     *            </tr>
-     *         </table>
-     *         </td>
-     *
-     *         <td>
-     *         <table>
-     *           <td>=</td>
-     *         </table>
-     *         </td>
-     *         
-     *         <td>
-     *         <table/>
-     *           <tr>
-     *             <td>&lceil;</td>
-     *             <td><i>x</i></td>
-     *             <td>&rceil;</td>
-     *           </tr>
-     *           <tr>
-     *             <td>&lfloor;</td>
-     *             <td>1</td>
-     *             <td>&rfloor;</td>
-     *           </tr>
-     *          </table>
-     *          </td>
-     *        </table>
-     * </br>
-     * where <b>p</b> = 
-     * <i>x</i> &isin; <i>R</i>.
-     * </p>
-     * <p>
-     * <h4>NOTES:</h4>
-     * &middot; After solving the above equation for the 
-     * {&lambda;<sub>1</sub>,&lambda;<sub>2</sub>}
-     * if there is a &lambda;<sub>i</sub> such that 
-     * &lambda;<sub>i</sub> &notin; [0,1], then <i>x</i>
-     * is not in <i>T</i>; that is, <b>p</b>&notin; <i>T</i>.
-     * </p> 
-     * 
-     * @param x     point in <i>I</i> 
-     * 
-     * @return      order 2-array vertex coordinates 
-     *              {&lambda;<sub>1</sub>,&lambda;<sub>2</sub>}
-     *              
-     * @throws MathException  argument is not a member of this set 
-     */
-    public double[] vertexCoordinates(double x) throws MathException    {
-
-        if (!this.membership(x)) {
-            String strMsg = "Interval#vertexCoordinates(): argument not a member of this set";
-            throw new MathException(strMsg);
-        }
-
-        double     dblDet     = this.getMax() - this.getMin();
-        double     dblLambda1 = (this.getMax() - x)/dblDet;
-        double     dblLambda2 = (x - this.getMin())/dblDet;
-
-        double[]    arrLambdas = new double[] { dblLambda1, dblLambda2 };
-
-        return arrLambdas;
-    }
-
->>>>>>> 982ed3c2
-    /**
-     * Compute and return the smallest interval containing both this interval
-     * and the argument interval (i.e., the union of they are intersected).
-     * 
-     * @param  I   right-hand-side argument
-     * @return     union of <code>this</code> and <code>I</code>
-     * 
-     * @throws MathException    empty intersection 
-     */
-    public Interval    convexHull(Interval I) throws MathException {
-        double     min = Math.min(this.getMin(), I.getMin());
-        double     max = Math.max(this.getMax(), I.getMax());
-
-        return new Interval(min, max);
-    }
-
-
-    /**
-     * Compute and return the largest interval contained in this interval
-     * and the argument interval (i.e., the intersection).  If the intersection
-     * of the two intervals contains no points (i.e., it is the empty set),
-     * then a <code>null</code> value is returned.  Since the empty is a 
-     * valid result of intersection, this value should be considered in
-     * any robust implementation.
-     * 
-     * @param  I   interval to be intersected with <code>this</code> interval
-     * 
-     * @return     intersection of <code>this</code> and <code>I</code>, 
-     *             or <code>null</code> if the empty set {}
-     */
-    public Interval    intersection(Interval I) {
-        double     min = Math.max(this.getMin(), I.getMin());
-        double     max = Math.min(this.getMax(), I.getMax());
-
-        // Check if the intersection is {}
-        if (min > max)
-            return null;
-
-        try {
-            return new Interval(min, max);
-
-        } catch (IllegalArgumentException e) { // This cannot occur - already checked for it.
-            return null;
-
-        }
-    }
-
-
-    /**
-     * Return the contents of the interval as a <code>String</code>.
-     * 
-     * return      string representation of interval
-     * 
-     * @see java.lang.Object#toString()
-     */
-    @Override
-    public String toString() {
-        return "[" + getMin() + "," + getMax() + "]";
-    }
-
-    /**
-     *  Print out contents on an output stream
-     *
-     *  @param  os      output stream receiving content dump
-     */
-    public void print(java.io.PrintWriter os)   {
-        os.print(this.toString());
-    }
-
-    /**
-     *  Print out contents on an output stream, terminate in newline character
-     *
-     *  @param  os      output stream receiving content dump
-     */
-    public void println(java.io.PrintWriter os)   {
-        os.println(this.toString());
-    }
-
-}
+/*
+ * Interval.java
+ *
+ *  Created on January 24, 2003, 9:04 PM
+ *  Modified:
+ *      1/03:   CKA
+ */
+
+package xal.tools.math;
+
+
+
+
+
+/**
+ * <p>
+ * Represents an interval on the real line.  Intervals
+ * are identified by their end points, which may or may
+ * not be included depending upon whether the interval is
+ * open or closed.  Nonetheless, we consider the left
+ * end the minimum value and the right end point the maximum
+ * value and refer to them as such.  
+ * </p>
+ * <p>
+ * Issues concerning boundary points
+ * are delegated to the derived classes.
+ * </p>
+ *
+ * @author  Christopher K. Allen
+ */
+public class Interval implements java.io.Serializable {
+
+    /*
+     * Global Constants
+     */
+
+    /**
+     * Serialization version
+     */
+    private static final long serialVersionUID = 1L;
+
+
+    /** The entire real line */
+    public static final Interval    REAL_LINE = new Interval(Double.NEGATIVE_INFINITY, Double.POSITIVE_INFINITY);
+
+
+    /*
+     * Global Operations
+     */
+
+    /**
+     * Creates an interval object given the midpoint (centroid) of the interval
+     * and the length of the interval (which is the Lebesgue measure).  We do 
+     * not throw an exception assuming that both arguments are positive.
+     *
+     * @param dblMidpt      the center location of the interval
+     * @param dblLng        the length of the interval
+     * 
+     * @return  new interval object with endpoints producing the given center and length
+     *
+     * @author Christopher K. Allen
+     * @since  Apr 28, 2011
+     */
+    public static Interval  createFromMidpoint(double dblMidpt, double dblLng) {
+
+        // Compute the interval endpoints
+        double  dblDel = dblLng/2.0;
+        double  dblMin = dblMidpt - dblDel;
+        double  dblMax = dblMidpt + dblDel;
+
+        // Create the interval object and return it
+        Interval    I = new Interval();
+        I.setMin(dblMin);
+        I.setMax(dblMax);
+
+        return I;
+    }
+
+    /**
+     * Creates a new interval object according to the given endpoints.  We
+     * do not throw an exception here, which would normally happen if the
+     * left-hand endpoint was larger than the right-hand endpoint.  Instead
+     * we return a <code>null</code> value in this case.
+     *
+     * @param dblMin    the left-hand endpoint
+     * @param dblMax    the right-hand endpoint
+     * 
+     * @return          the interval [<b>dblMin</b>,<b>dblMax</b>]
+     *
+     * @author Christopher K. Allen
+     * @since  Apr 28, 2011
+     */
+    public static Interval  createFromEndpoints(double dblMin, double dblMax) {
+
+        try {
+            Interval    I = new Interval(dblMin, dblMax);
+
+            return I;
+
+        } catch (IllegalArgumentException e) {
+            return null;
+
+        }
+    }
+
+
+
+    /*
+     *  Local Attributes
+     */
+
+    /** minimum value */
+    private double dblMin = 0.0;
+
+    /** maximum value */
+    private double dblMax = 0.0;
+
+
+    /*
+     *  Interval Initialization
+     */
+
+    /** 
+     * Default constructor - creates a new instance of Interval with one point, 
+     * the origin.
+     */
+    public Interval() {
+        dblMin = 0.0;
+        dblMax = 0.0;
+    }
+
+    /**
+     *  Initializing constructor - create an interval with specified endpoints
+     *
+     *  @param  min     left endpoint
+     *  @param  max     right endpoint
+     *  
+     * @throws IllegalArgumentException <var>max</var> is smaller than <var>min</var> 
+     */
+    public Interval(double min, double max) throws IllegalArgumentException {
+        if (max < min)
+            throw new IllegalArgumentException("Interval(): invalid endpoints");
+
+        dblMin = min;
+        dblMax = max;
+    }
+
+    /**
+     * Copy constructor - create a new open interval initialized to the argument.
+     *  
+     * @param   I       interval to copy
+     *  
+     * @throws MathException    malformed interval to copy
+     */
+    public Interval(Interval I) throws MathException {
+        this(I.getMin(), I.getMax());
+    }
+
+
+    /**
+     *  Set the left end point
+     *  
+     * @param min   interval left-hand side 
+     */
+    public void setMin(double min)  { 
+        dblMin = min; 
+    };
+
+    /**
+     *  Set the right end point
+     *  
+     * @param max   interval right-hand side 
+     */
+    public void setMax(double max)  { 
+        dblMax = max; 
+    };
+
+
+    /*
+     * Interval Properties
+     */
+
+    /**
+     *  Get minimum value of interval.
+     *  
+     * @return  the left end point 
+     */
+    public double getMin()      { 
+        return dblMin; 
+    };
+
+    /**
+     *  Get maximum value of interval.
+     *  
+     * @return  the right end point 
+     */
+    public double getMax()      { 
+        return dblMax; 
+    };
+
+
+
+
+    /**
+     *  Compute the interval length.  This is 
+     *  the difference in endpoints.
+     *  
+     * @return length of the interval 
+     */
+    public double measure()        { 
+        return getMax() - getMin(); 
+    };
+
+    /**
+     * Compute the interval midpoint.  This is the
+     * average of the endpoints.
+     * 
+     * @return  interval center of mass 
+     */
+    public double midpoint()       { 
+        return (getMax() + getMin())/2.0; 
+    };
+
+
+    /*
+     * Set Theory
+     */
+
+    /**
+     * Is point a member of this interval <i>I</i> &sub; <i>R</i>.
+     * The test is done assuming <i>I</i> is closed, so the 
+     * endpoints are included.
+     *
+     * @param  x       point to be tested as a member of this interval
+     *
+     * @return         true if x &isin; <i>I</i>, false otherwise
+     */
+    public boolean membership(double x)        { 
+        return x<=getMax() && x>=getMin(); 
+    }
+
+    /**
+     * Are intervals equal
+     *
+     * @param  I       interval object to be checked for equality
+     *
+     * @return         true if both objects are equal as intervals
+     */
+    public boolean equals(Interval I)      { 
+        return (dblMin==I.dblMin)&&(dblMax==I.dblMax); 
+    }
+
+    /**
+     * Test if this interval represents the entire real line.  Such an interval has the
+     * structure [<code>Double.NEGATIVE_INFINITY,Double.POSITIVE_INFINITY]</code>].
+     * 
+     * @return      <code>true</code> if this interval represents the entire real line,
+     *              <code>false</code> otherwise
+     *
+     * @since  Sep 25, 2015   by Christopher K. Allen
+     */
+    public boolean isRealLine() {
+        if (this.dblMin == Double.NEGATIVE_INFINITY  && this.dblMax == Double.POSITIVE_INFINITY)
+            return true;
+
+        return false;
+    }
+
+    /**
+     * Inspects for non-empty intersection with the given interval.
+     * The interval is assumed closed.
+     *
+     * @param I         interval to inspect.
+     * 
+     * @return          <b>true</b> if <i>this</i> &cap; <i>I</i> &ne; {}, <b>false</b> otherwise
+     * 
+     * @since  Jun 2, 2009
+     * @author Christopher K. Allen
+     */
+    public boolean intersects(Interval I)      {
+
+        if ( this.membership( I.getMin() ) )
+            return true;
+
+        if ( this.membership( I.getMax() ) ) 
+            return true;
+
+        if ( I.getMin()<=this.getMin() && I.getMax()>=this.getMax() )
+            return true;
+
+        return false;
+    }
+
+     /**
+      * <h3>Contains Almost Everywhere - &sub; a.e.</h3>
+      * <p>
+      * Checks whether or not the given interval is a proper subset
+      * of this interval, modulo the endpoints.  Specifically, <var>I</var>
+      * must be contained within this interval modulo the endpoints.  
+      * We ignore the endpoints and, thus, the condition  of whether or not 
+      * either interval is closed or open.
+      * </p>
+      * 
+      * @param I    interval to be tested
+      * 
+      * @return     <code>true</code> if <i>I</i> &sub; <code>this</code>,
+      *             <code>false</code> otherwise
+      *
+      * @author Christopher K. Allen
+      * @since  Apr 28, 2011
+      */
+    public boolean containsAE(Interval I) {
+         
+         if (I.getMin() >= this.getMin()  && I.getMax() <= this.getMax())
+             return true;
+         
+         return false;
+     }
+     
+     
+    /*
+     * Topology
+     */
+
+    /**
+     * Is point a boundary element?
+     *
+     * @param  x       point to be tested as boundary element
+     *
+     * @return         true if x is a boundary element
+     */
+    public boolean isBoundary(double x)        { 
+        return x==getMax() || x==getMin(); 
+    }
+
+    /**
+     * <p>
+     * Compute the local "vertex coordinates" of the argument <i>x</i> with
+     * respect to this interval <i>I</i> &sub; <i>R</i>.
+     * These "local coordinates" 
+     * {&lambda;<sub>1</sub>,&lambda;<sub>2</sub>} 
+     * of a point <i>x</i> &isin; <i>I</i> 
+     * can computed by solving the following linear equation
+     * for the {&lambda;<i><sub>i</sub></i>} :
+     * <br/>
+     * &nbsp;<table>
+     *         <td>
+     *         <table>
+     *           <tr>
+     *             <td>&lceil;</td>
+     *             <td><i>x</i><sub>1</sub></td>
+     *             <td><i>x</i><sub>2</sub></td>
+     *             <td>&rceil;</td>
+     *             <td>&nbsp;</td>
+     *           </tr>
+     *           <tr>
+     *             <td>&lfloor;</td>
+     *             <td><i>1</i></td>
+     *             <td><i>1</i></td>
+     *             <td>&rfloor;</td>
+     *           </tr>
+     *         </table>
+     *         </td>
+     *         
+     *         <td>
+     *         <table>
+     *           <tr>
+     *             <td>&lceil;</td>
+     *             <td><i>&lambda;</i><sub>1</sub></td>
+     *             <td>&rceil;</td>
+     *           </tr>
+     *           <tr>
+     *             <td>|</td>
+     *             <td><i>&lambda;</i><sub>2</sub></td>
+     *             <td>|</td>
+     *            </tr>
+     *         </table>
+     *         </td>
+     *
+     *         <td>
+     *         <table>
+     *           <td>=</td>
+     *         </table>
+     *         </td>
+     *         
+     *         <td>
+     *         <table/>
+     *           <tr>
+     *             <td>&lceil;</td>
+     *             <td><i>x</i></td>
+     *             <td>&rceil;</td>
+     *           </tr>
+     *           <tr>
+     *             <td>&lfloor;</td>
+     *             <td>1</td>
+     *             <td>&rfloor;</td>
+     *           </tr>
+     *          </table>
+     *          </td>
+     *        </table>
+     * </br>
+     * where <b>p</b> = 
+     * <i>x</i> &isin; <i>R</i>.
+     * </p>
+     * <p>
+     * <h4>NOTES:</h4>
+     * &middot; After solving the above equation for the 
+     * {&lambda;<sub>1</sub>,&lambda;<sub>2</sub>}
+     * if there is a &lambda;<sub>i</sub> such that 
+     * &lambda;<sub>i</sub> &notin; [0,1], then <i>x</i>
+     * is not in <i>T</i>; that is, <b>p</b>&notin; <i>T</i>.
+     * </p> 
+     * 
+     * @param x     point in <i>I</i> 
+     * 
+     * @return      order 2-array vertex coordinates 
+     *              {&lambda;<sub>1</sub>,&lambda;<sub>2</sub>}
+     *              
+     * @throws MathException  argument is not a member of this set 
+     */
+    public double[] vertexCoordinates(double x) throws MathException    {
+
+        if (!this.membership(x)) {
+            String strMsg = "Interval#vertexCoordinates(): argument not a member of this set";
+            throw new MathException(strMsg);
+        }
+
+        double     dblDet     = this.getMax() - this.getMin();
+        double     dblLambda1 = (this.getMax() - x)/dblDet;
+        double     dblLambda2 = (x - this.getMin())/dblDet;
+
+        double[]    arrLambdas = new double[] { dblLambda1, dblLambda2 };
+
+        return arrLambdas;
+    }
+
+    /**
+     * Compute and return the smallest interval containing both this interval
+     * and the argument interval (i.e., the union of they are intersected).
+     * 
+     * @param  I   right-hand-side argument
+     * @return     union of <code>this</code> and <code>I</code>
+     * 
+     * @throws MathException    empty intersection 
+     */
+    public Interval    convexHull(Interval I) throws MathException {
+        double     min = Math.min(this.getMin(), I.getMin());
+        double     max = Math.max(this.getMax(), I.getMax());
+
+        return new Interval(min, max);
+    }
+
+
+    /**
+     * Compute and return the largest interval contained in this interval
+     * and the argument interval (i.e., the intersection).  If the intersection
+     * of the two intervals contains no points (i.e., it is the empty set),
+     * then a <code>null</code> value is returned.  Since the empty is a 
+     * valid result of intersection, this value should be considered in
+     * any robust implementation.
+     * 
+     * @param  I   interval to be intersected with <code>this</code> interval
+     * 
+     * @return     intersection of <code>this</code> and <code>I</code>, 
+     *             or <code>null</code> if the empty set {}
+     */
+    public Interval    intersection(Interval I) {
+        double     min = Math.max(this.getMin(), I.getMin());
+        double     max = Math.min(this.getMax(), I.getMax());
+
+        // Check if the intersection is {}
+        if (min > max)
+            return null;
+
+        try {
+            return new Interval(min, max);
+
+        } catch (IllegalArgumentException e) { // This cannot occur - already checked for it.
+            return null;
+
+        }
+    }
+
+
+    /**
+     * Return the contents of the interval as a <code>String</code>.
+     * 
+     * return      string representation of interval
+     * 
+     * @see java.lang.Object#toString()
+     */
+    @Override
+    public String toString() {
+        return "[" + getMin() + "," + getMax() + "]";
+    }
+
+    /**
+     *  Print out contents on an output stream
+     *
+     *  @param  os      output stream receiving content dump
+     */
+    public void print(java.io.PrintWriter os)   {
+        os.print(this.toString());
+    }
+
+    /**
+     *  Print out contents on an output stream, terminate in newline character
+     *
+     *  @param  os      output stream receiving content dump
+     */
+    public void println(java.io.PrintWriter os)   {
+        os.println(this.toString());
+    }
+
+}