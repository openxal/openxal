--- conflicted
+++ resolved
@@ -700,16 +700,11 @@
      * 
      * @return  uninitialized matrix object of type <code>M</code>
      * 
-<<<<<<< HEAD
-=======
      * @author Ivo List
->>>>>>> 14e2e937
      * @author Christopher K. Allen
      * @since  Oct 1, 2013
      */
     protected abstract M newInstance();
-<<<<<<< HEAD
-=======
 //    protected M newInstance() throws InstantiationException {
 //        try {
 //            M matNewInst = this.ctrType.newInstance();
@@ -724,7 +719,6 @@
 //            throw new InstantiationException("Unable to copy matrix " + this.getClass().getName());
 //        }
 //    }
->>>>>>> 14e2e937
     
     /**
      * Creates a new instance of this matrix type initialized to the given
