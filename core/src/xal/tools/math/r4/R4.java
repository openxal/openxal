/**
 * r6.java
 *
 * Author  : Christopher K. Allen
 * Since   : Oct 15, 2013
 */
package xal.tools.math.r4;

import xal.tools.dyn.TrnsPhaseMatrix;
import xal.tools.dyn.TrnsPhaseVector.IND;
import xal.tools.math.IIndex;
import xal.tools.math.BaseVector;

/**
 * Set of real 4-vectors in <b>R</b><sup>4</sup> 
 *
 * @author Christopher K. Allen
 * @since  Oct 15, 2013
 */
public class R4 extends BaseVector<R4> {

    
    /*
     * Internal Types
     */
    
    /**
     * Class <code>R4x4.IND</code> is an enumeration of the matrix indices
     * for the <code>R4x4</code> class.
     *
     * @author Christopher K. Allen
     * @since  Oct 4, 2013
     */
    public enum IND implements IIndex {
        
        /** the 1<i>st</i> axis index of <b>R</b><sup>6</sup> */
        X1(0),

        /** the 2<i>nd</i> axis index of <b>R</b><sup>6</sup> */
        X2(1),
        
        /** the <i>rd</i> axis index of <b>R</b><sup>6</sup> */
        X3(2),
        
        /** the <i>rd</i> axis index of <b>R</b><sup>6</sup> */
        X4(3);

        
        /*
         * Operations
         */
        
        /**
         * Returns the value of the <code>R3x3</code> matrix index that this
         * enumeration constant represents.
         * 
         * @return      matrix index
         *
         * @see xal.tools.math.SquareMatrix.IIndex#val()
         *
         * @author Christopher K. Allen
         * @since  Oct 4, 2013
         */
        @Override
        public int val() {
            return this.index;
        }

        /*
         * Internal Attributes
         */
        
        /** the matrix index value */
        private final int       index;
        
        /*
         * Initialization
         */

        /**
         * Constructor for IND, initializes the enumeration constant
         * index to the given value.
         *
         * @param index     matrix index for this constant
         *
         * @author Christopher K. Allen
         * @since  Oct 4, 2013
         */
        private IND(int index) {
            this.index = index;
        }

    }
    
    
    /*
     *  Global Constants
     */
     
     /** serialization version identifier */
    private static final long serialVersionUID = 1L;

     
     
     /** number of dimensions (DIM=3) */
     public static final int    INT_SIZE = 4;
     
    
     /*
      *  Global Methods
      */
     
     /**
      *  Create a new instance of a zero vector.
      *
      *  @return         zero vector
      */
     public static R4   newZero()   {
         R4 vecZero = new R4();
         
         vecZero.assignZero();
         
         return vecZero; 
     }
     
    
    /*
     * Initialization
     */
    
    /**
     * Constructor for <code>R6</code>.
     *
     * @param intSize
     * @throws UnsupportedOperationException
     *
     * @author Christopher K. Allen
     * @since  Oct 15, 2013
     */
    public R4() throws UnsupportedOperationException {
        super(INT_SIZE);
    }

    /**
     * <p>
     * Initializing constructor for bases class <code>Vector</code>.  
     * Sets the entire matrix to the values given in the Java primitive type 
     * double array. The argument itself remains unchanged. 
     * </p>
     * <p>
     * The dimensions of the given Java double array must be 
     * consistent with the size of the matrix.  Thus, if the arguments are
     * inconsistent, an exception is thrown.
     * </p>
     * 
     * @param intSize     the vector size of this object
     * @param arrMatrix   Java primitive array containing new vector values
     * 
     * @exception  ArrayIndexOutOfBoundsException  the argument must have the same dimensions as this matrix
     * 
     * @author Christopher K. Allen
     * @since  Oct 16, 2013
     */
    public R4(double[] arrVals) {
        super(INT_SIZE, arrVals);
    }
<<<<<<< HEAD


	/**
     * Handles object creation required by the base class. 
     *
	 * @see xal.tools.math.BaseVector#newInstance()
	 *
	 * @author Ivo List
	 * @author Christopher K. Allen
	 * @since  Jun 17, 2014
	 */
	@Override
	protected R4 newInstance() {
		return new R4();
	}
=======
    
    /**
     * Copy constructor for <code>R4</code>.  Creates a cloned copy of the 
     * given parent object.
     *
     * @param matParent     template object for which the deep copy is performed
     *
     * @author Christopher K. Allen
     * @since  Jul 3, 2014
     */
    public R4(R4 matParent) {
        super(matParent);
    }
    
    /*
     * Object Method Overrides
     */
    
    /**
     * Creates and returns a deep copy of <b>this</b> vector.
     * 
     * @see xal.tools.math.BaseVector#clone()
     * 
     * @author Jonathan M. Freed
     * @since Jul 3, 2014
     */
    @Override
    public R4 clone(){
    	return new R4(this);
    }
>>>>>>> 420607ea
}<|MERGE_RESOLUTION|>--- conflicted
+++ resolved
@@ -164,11 +164,40 @@
     public R4(double[] arrVals) {
         super(INT_SIZE, arrVals);
     }
-<<<<<<< HEAD
+
+    /**
+     * Copy constructor for <code>R4</code>.  Creates a cloned copy of the 
+     * given parent object.
+     *
+     * @param matParent     template object for which the deep copy is performed
+     *
+     * @author Christopher K. Allen
+     * @since  Jul 3, 2014
+     */
+    public R4(R4 matParent) {
+        super(matParent);
+    }
+    
+    /*
+     * Object Method Overrides
+     */
+    
+    /**
+     * Creates and returns a deep copy of <b>this</b> vector.
+     * 
+     * @see xal.tools.math.BaseVector#clone()
+     * 
+     * @author Jonathan M. Freed
+     * @since Jul 3, 2014
+     */
+    @Override
+    public R4 clone(){
+    	return new R4(this);
+    }
 
 
 	/**
-     * Handles object creation required by the base class. 
+     * Handles object creation required by the base class.
      *
 	 * @see xal.tools.math.BaseVector#newInstance()
 	 *
@@ -180,36 +209,4 @@
 	protected R4 newInstance() {
 		return new R4();
 	}
-=======
-    
-    /**
-     * Copy constructor for <code>R4</code>.  Creates a cloned copy of the 
-     * given parent object.
-     *
-     * @param matParent     template object for which the deep copy is performed
-     *
-     * @author Christopher K. Allen
-     * @since  Jul 3, 2014
-     */
-    public R4(R4 matParent) {
-        super(matParent);
-    }
-    
-    /*
-     * Object Method Overrides
-     */
-    
-    /**
-     * Creates and returns a deep copy of <b>this</b> vector.
-     * 
-     * @see xal.tools.math.BaseVector#clone()
-     * 
-     * @author Jonathan M. Freed
-     * @since Jul 3, 2014
-     */
-    @Override
-    public R4 clone(){
-    	return new R4(this);
-    }
->>>>>>> 420607ea
 }