--- conflicted
+++ resolved
@@ -250,13 +250,8 @@
 	static public boolean hasDefaultConfiguration() {
 		String urlSpec = null;
 		try {
-<<<<<<< HEAD
 			urlSpec = getDefaultURLSpec();
-			return urlSpec != null && !"".equals(urlSpec) && new File( new URL( urlSpec ).toURI() ).exists();
-=======
-			final String urlSpec = getDefaultURLSpec();
 			return urlSpec != null && !urlSpec.isEmpty() && new File( new URL( urlSpec ).toURI() ).exists();
->>>>>>> 14e2e937
 		}
 		catch ( Exception exception ) {
 			System.out.println("Database configuration: "+urlSpec);
