//
// DispatchTimer.java
// xal
//
// Created by Tom Pelaia on 5/3/12
// Copyright 2012 Oak Ridge National Lab. All rights reserved.
//

package xal.tools.dispatch;

import java.util.Date;


/** DispatchTimer */
public class DispatchTimer {
	/** possible dispatch modes */
	public enum DispatchTimerMode { FIXED_RATE, COALESCING }

	/** possible run states of the dispatch timer */
	private enum DispatchTimerRunState { PROCESSING, SUSPENDED, DISPOSED }

	/** queue to which to dispatch events */
	final private DispatchQueue EVENT_QUEUE;

	/** internal queue used to schedule the timer events */
	final private DispatchQueue SCHEDULE_QUEUE;

	/** event to execute when this timer fires */
	private Runnable _eventHandler;

	/** event to execute when this timer is canceled */
	private Runnable _cancelHandler;

	/** indicates whether this timer is canceled */
	private volatile boolean _isCanceled;

	/** run state of this timer */
	private volatile DispatchTimerRunState _runState;

	/** milliseconds of the interval between when the timer fires */
	private volatile long _milliInterval;

	/** nanoseconds of the interval between when the timer fires */
	private volatile int _nanoInterval;

	/** next scheduled event */
	private ScheduledEvent _nextScheduledEvent;

	/** delegate for handling the specified dispatch mode */
	final private DispatchTimerModeDelegate DISPATCH_MODE_DELEGATE;


	/** Primary Constructor */
    public DispatchTimer( final DispatchTimerMode dispatchMode, final DispatchQueue eventQueue, final Runnable eventHandler ) {
		DISPATCH_MODE_DELEGATE = getDispatchModeDelegate( dispatchMode );

		EVENT_QUEUE = eventQueue;
		_eventHandler = eventHandler;

		SCHEDULE_QUEUE = DispatchQueue.createSerialQueue( "Dispatch Timer Scheduling Queue" );

		_runState = DispatchTimerRunState.PROCESSING;
		_isCanceled = false;

		_nextScheduledEvent = null;
    }


	/** Constructor */
    public DispatchTimer( final DispatchQueue eventQueue, final Runnable eventHandler ) {
		this ( DispatchTimerMode.FIXED_RATE, eventQueue, eventHandler );
    }


	/** Create a new fixed rate timer */
	static public DispatchTimer getFixedRateInstance( final DispatchQueue eventQueue, final Runnable eventHandler ) {
		return new DispatchTimer( DispatchTimerMode.FIXED_RATE, eventQueue, eventHandler );
	}


	/** Create a new coalescing timer */
	static public DispatchTimer getCoalescingInstance( final DispatchQueue eventQueue, final Runnable eventHandler ) {
		return new DispatchTimer( DispatchTimerMode.COALESCING, eventQueue, eventHandler );
	}


	/** Get the dispatch mode delegate for the corresponding mode enum */
	private DispatchTimerModeDelegate getDispatchModeDelegate( final DispatchTimerMode dispatchMode ) {
		switch( dispatchMode ) {
			case FIXED_RATE:
				return new DispatchTimerFixedRateDispatch();
			case COALESCING:
				return new DispatchTimerCoalescingDispatch();
			default:
				return new DispatchTimerFixedRateDispatch();
		}
	}


	/** release resources held by this timer */
	protected void finalize() throws Throwable {
<<<<<<< HEAD
		dispose();
		super.finalize();
=======
		try {
			dispose();
		}
		finally {
			super.finalize();
		}
>>>>>>> 14e2e937
	}


	/** Set the event handler which is dispatched to the queue when the timer fires */
	public void setEventHandler( final Runnable eventHandler ) {
		_eventHandler = eventHandler;
	}


	/** Set the cancel handler which is dipsatched to the queue when the timer is canceled */
	public void setCancelHandler( final Runnable cancelHandler ) {
		_cancelHandler = cancelHandler;
	}


	/**
	 * Start the timer now and set the interval between when the timer fires.
	 * @param milliInterval milliseconds of the interval between when the timer fires
	 * @param nanoInterval nanoseconds of the interval between when the timer fires
	 */
	public void startNowWithInterval( final long milliInterval, final int nanoInterval ) {
		setStartTimeAndInterval( new Date(), milliInterval, nanoInterval );
	}


	/**
	 * Set the time at which this timer starts and the interval between when the timer fires.
	 * @param milliInterval milliseconds of the interval between when the timer fires
	 * @param nanoInterval nanoseconds of the interval between when the timer fires
	 */
	public void setStartTimeAndInterval( final Date startTime, final long milliInterval, final int nanoInterval ) {
		cancelNextScheduledEvent();		// Since the start time is changing, we need to immediately cancel the next pending event here plus later on the schedule queue (see code below).

		SCHEDULE_QUEUE.dispatchAsync( new Runnable() {
			public void run() {
				cancelNextScheduledEvent();		// Cancel any currently scheduled event on the schedule queue in addition to immediately (see code above)

				_milliInterval = milliInterval;
				_nanoInterval = nanoInterval;

				final ScheduledEvent nextScheduledEvent = new ScheduledEvent( startTime );		// schedule an event that will execute immediately upon dispatch
				_nextScheduledEvent = nextScheduledEvent;
				SCHEDULE_QUEUE.dispatchAfter( startTime, nextScheduledEvent );		// dispatch after the start time
			}
		});
	}


	/** Schedule the next event */
	private void scheduleNextEvent( final ScheduledEvent nextScheduledEvent ) {
		SCHEDULE_QUEUE.dispatchAsync( new Runnable() {
			public void run() {
				_nextScheduledEvent = nextScheduledEvent;
				SCHEDULE_QUEUE.dispatchAsync( nextScheduledEvent );
			}
		});
	}


	/** Cancel this timer */
	public void cancel() {
		_isCanceled = true;

		cancelNextScheduledEvent();

		final Runnable cancelHandler = _cancelHandler;
		if ( cancelHandler != null ) {
			EVENT_QUEUE.dispatchAsync( cancelHandler );
		}
	}


	/** Cancel the next scheduled event if any */
	private void cancelNextScheduledEvent() {
		final ScheduledEvent nextScheduledEvent = _nextScheduledEvent;
		if ( nextScheduledEvent != null ) {
			nextScheduledEvent.cancel();
		}
		_nextScheduledEvent = null;
	}


	/** Determines whether this queue is suspended (disposed implies suspended) */
	public boolean isSuspended() {
		return _runState != DispatchTimerRunState.PROCESSING;	// disposed states are also suspended
	}


	/** suspend this timer if it is processing (do nothing if disposed or already suspended) */
	public void suspend() {
		switch( _runState ) {
			case PROCESSING:
				_runState = DispatchTimerRunState.SUSPENDED;
				break;
			default:
				break;
		}
	}


	/** resume this timer */
	public void resume() {
		switch( _runState ) {
			case SUSPENDED:
				_runState = DispatchTimerRunState.PROCESSING;
				resumeScheduling();
				break;
			case DISPOSED:
				throw new RuntimeException( "Cannot resume the disposed dispatch timer." );
			default:
				break;
		}
	}


	/** resume scheduling events */
	private void resumeScheduling() {
		final ScheduledEvent nextScheduledEvent = _nextScheduledEvent;
		if ( nextScheduledEvent != null ) {
			nextScheduledEvent.resume();
		}
	}


	/** dispose of this timer's resources */
	public void dispose() {
		_runState = DispatchTimerRunState.DISPOSED;

		SCHEDULE_QUEUE.dispose();
	}


	/** determine whether this timer has been disposed */
	public boolean isDisposed() {
		return _runState == DispatchTimerRunState.DISPOSED;
	}



	/** Event scheduled for execution */
	private class ScheduledEvent implements Runnable {
		/** indicates whether the event would have fired if it had not been suspended */
		private boolean _isPastDue;

		/** indicates whether this event is canceled */
		private volatile boolean _isCanceled;

		/** time at which the event should fire */
		private final long TARGET_TIME;

		/** additional nanosecond time */
		private final int NANO_OFFSET;


		/** Primary Constructor */
		public ScheduledEvent( final long targetTime, final int nanoOffset ) {
			TARGET_TIME = targetTime;
			NANO_OFFSET = nanoOffset;

			_isCanceled = false;
			_isPastDue = false;
		}


		/** Constructor */
		public ScheduledEvent( final Date targetDate, final int nanoOffset ) {
			this( targetDate.getTime(), nanoOffset );
		}


		/** Constructor */
		public ScheduledEvent( final long targetTime ) {
			this( targetTime, 0 );
		}


		/** Constructor */
		public ScheduledEvent( final Date targetDate ) {
			this( targetDate.getTime() );
		}


		/** Constructor with event scheduled immediately */
		public ScheduledEvent() {
			this( new Date() );
		}


		/** Get the target time */
		public long getTargetTime() {
			return TARGET_TIME;
		}


		/** Get the next scheduled event relative to this one using the timer's millisecond and nanosecond intervals */
		public ScheduledEvent nextScheduledEvent() {
			return nextScheduledEvent( _milliInterval, _nanoInterval );
		}


		/** Get the next scheduled event relative to this one using the specified delays */
		public ScheduledEvent nextScheduledEvent( final long milliDelay, final int nanoDelay ) {
			// Calculate the new target time and nano offset. If nanos accumulate more than a millisecond, shift that amount to the milliseconds.
			final int nanoShift = NANO_OFFSET + nanoDelay;
			final long targetTime = TARGET_TIME + milliDelay + nanoShift / 1000000;
			final int nanoOffset = nanoShift % 1000000;
			return new ScheduledEvent( targetTime, nanoOffset );
		}


		/** Cancel this timer */
		public void cancel() {
			_isCanceled = true;
			synchronized( SCHEDULE_QUEUE ) {
				try {
					SCHEDULE_QUEUE.notifyAll();
				}
				catch( Exception exception  ) {}
			}
		}


		/** Resume the timer and fire the event if it is past due */
		public void resume() {
			if ( _isPastDue ) {
				dispatchEventIfEnabled();
			}
		}


		/** dispatch the event if timer is active */
		private void dispatchEventIfEnabled() {
			if ( !_isCanceled ) {
				switch ( _runState ) {
					case PROCESSING:
						DISPATCH_MODE_DELEGATE.processTimerEvent( _eventHandler );
						break;
					default:
						_isPastDue = true;
						break;
				}
			}
		}


		/** Executes the event */
		public void run() {
			synchronized( SCHEDULE_QUEUE ) {
				if ( !_isCanceled ) {
					try {
						while ( !_isCanceled ) {
							final long milliTimeout = TARGET_TIME - new Date().getTime();	// milliseconds left to wait
							final int nanoTimeout = NANO_OFFSET;

							if ( milliTimeout > 0 ) {
								SCHEDULE_QUEUE.wait( milliTimeout, 0 );		// wait the remaining millisecond timeout
							}
							else if ( milliTimeout == 0 && nanoTimeout > 0 ) {
								SCHEDULE_QUEUE.wait( 0, nanoTimeout );		// wait the remaining nano interval
								break;		// assume the nano timeout was successful as we have no way to verify otherwise
							}
							else {
								break;
							}
						}
					}
					catch ( Exception exception ) {
						exception.printStackTrace();
					}
					finally {
						dispatchEventIfEnabled();
					}
				}
			}
		}
	}


	/** Make the next scheduled event */
	private ScheduledEvent makeNextScheduledEvent() {
		final ScheduledEvent nextEvent = _nextScheduledEvent;
		return nextEvent != null ? nextEvent.nextScheduledEvent() : null;
	}



	/** Delegate interface for handling the various dispatch modes */
	interface DispatchTimerModeDelegate {
		/** process the current timer event */
		public void processTimerEvent( final Runnable eventHandler );
	}



	/** Dispatches events at a fixed rate */
	private class DispatchTimerFixedRateDispatch implements DispatchTimerModeDelegate {
		/** process the current timer event */
		public void processTimerEvent( final Runnable eventHandler ) {
			final ScheduledEvent nextEvent = makeNextScheduledEvent();

			if ( eventHandler != null ) {
				EVENT_QUEUE.dispatchAsync( eventHandler );
			}

			if ( !_isCanceled && nextEvent != null )  scheduleNextEvent( nextEvent );
		}
	}



	/** Dispatches events at a fixed rate but coalesces events that are concurrent thus preventing events from backing up in the queue */
	private class DispatchTimerCoalescingDispatch implements DispatchTimerModeDelegate {
		/** process the current timer event */
		public void processTimerEvent( final Runnable eventHandler ) {
			final ScheduledEvent nextEvent = makeNextScheduledEvent();

			try {
				if ( eventHandler != null ) {
					EVENT_QUEUE.dispatchSync( eventHandler );
				}
			}
			finally {
				if ( !_isCanceled && nextEvent != null )  scheduleNextEvent( nextEvent );
			}
		}
	}
}<|MERGE_RESOLUTION|>--- conflicted
+++ resolved
@@ -99,17 +99,12 @@
 
 	/** release resources held by this timer */
 	protected void finalize() throws Throwable {
-<<<<<<< HEAD
-		dispose();
-		super.finalize();
-=======
 		try {
 			dispose();
 		}
 		finally {
 			super.finalize();
 		}
->>>>>>> 14e2e937
 	}
 
 
