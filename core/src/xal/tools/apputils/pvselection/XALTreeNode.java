--- conflicted
+++ resolved
@@ -54,11 +54,7 @@
     private void defineSeqNodes() {
 		// collecting all sequences
 		for (int i=0; i<allSeqs.length; i++) {
-<<<<<<< HEAD
-			if(!"Bnch".equals(allSeqs[i].getType())) {
-=======
 			if( !"Bnch".equals( allSeqs[i].getType() ) ) {
->>>>>>> 14e2e937
 				Vector<String> typeV = new Vector<String>();
 				java.util.List<AcceleratorNode> nodes = allSeqs[i].getAllNodes();
 				for ( final AcceleratorNode node : nodes ) {
