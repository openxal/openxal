--- conflicted
+++ resolved
@@ -60,16 +60,12 @@
      * </p>
      * <h3>NOTE:</h3>
      * <p>
-<<<<<<< HEAD
-     *  I don't understand the point of this, an 
-     * <code>RfCavityStruct</code> is an <code>AcceleratorSeq</code> which is
+     * An <code>RfCavityStruct</code> is an <code>AcceleratorSeq</code> which is
      * already an ordered list of <code>AcceleratorNode</code>s.  This
      * attribute and any reliance on it seems dangerously redundant.
-=======
      * <h4>NOTE:</h4>
      * This appears to be used to process the gaps and only the gaps within this
      * cavity structure. 
->>>>>>> 982ed3c2
      * </p>
      */
     protected List<RfGap> _gaps;  // rf gaps within this multi-gap device
@@ -108,7 +104,9 @@
     
     /** Register accelerator node type for qualification */
     private static void registerType() {
-        ElementTypeManager.defaultManager().registerTypes( RfCavity.class, s_strType, "rfcavity" );
+        ElementTypeManager typeManager = ElementTypeManager.defaultManager();
+        typeManager.registerType( RfCavity.class, s_strType );
+        typeManager.registerType( RfCavity.class, "rfcavity" );
     }
     
     
