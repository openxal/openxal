package xal.smf.impl;

import xal.ca.Channel;
import xal.ca.ChannelFactory;
import xal.ca.ConnectionException;
import xal.ca.GetException;
import xal.smf.AcceleratorNode;
import xal.smf.attr.AttributeBucket;
import xal.smf.attr.RfCavityBucket;
import xal.smf.attr.RfGapBucket;
import xal.smf.impl.qualify.ElementTypeManager;
import xal.tools.math.fnc.poly.RealUnivariatePolynomial;


/**
 * The implementation of the RF gap element.
 *
 * The RfGap class is meant to be used in connection with a set of 
 * related RF gaps, such as the gaps in a DTL Tank, which are all
 * part of a single resonant cavity
 * controlled by a single klystron. Each gap may have a fixed scale
 * factor for both the field and phase, relative to a nominal 
 * field and phase. 
 * @author  J. Galambos
 */

public class RfGap extends AcceleratorNode {
	/** accessible properties */
	public enum Property { ETL, PHASE, FREQUENCY, FIELD }


    /*
     *  Constants
     */
    
    public static final String      s_strType = "RG";
  

    static {
        registerType();
    }

    
    /*
     * Register type for qualification
     */
    private static void registerType() {
		ElementTypeManager.defaultManager().registerTypes( RfGap.class, s_strType, "rfgap" );
    }
    

    /*
     *  Local Attributes
     */

    /** The rf  gap bucket containing the length, ampFactor, phaseFactor and TTF*/
    
    protected RfGapBucket           m_bucRfGap;           // RfGap parameters
    
//    private TPBucket        bucTp;

    /**  The RF Field in the gap (kV/m) */
    private double ampAvg;

    /**  The RF phase in the gap (kV/m) */
    private double phaseAvg;
    
    /** a flag indicating whether this gap is the first gap in a cavity string */
    private boolean firstGap = false;
    
    /** Override to provide type signature */
    public String getType()         { return s_strType; };


	/** Primary Constructor */
	public RfGap( final String strId, final ChannelFactory channelFactory ) {
		super( strId, channelFactory );
		setRfGap(new RfGapBucket());
	}


	/** Constructor */
    public RfGap( final String strId ) {
        this( strId, null );
    }

	
    /*
     *  Attributes
     */
  
    public RfGapBucket getRfGap() { 
        return m_bucRfGap; 
    }
    
    
    public void setRfGap(RfGapBucket buc) { 
        m_bucRfGap = buc; 
        super.addBucket(buc); 
    }
    
    
    /** Override AcceleratorNode implementation to check for a RfGapBucket */
    public void addBucket(AttributeBucket buc)  {
        if (buc.getClass().equals( RfGapBucket.class )) 
            setRfGap((RfGapBucket)buc);

        super.addBucket(buc);
    }
    
	
    // public process variable accessors ---------------------------


	/** Get the design value for the specified property */
	public double getDesignPropertyValue( final String propertyName ) {
		try {
			final Property property = Property.valueOf( propertyName );		// throws IllegalArgumentException if no matching property
			switch( property ) {
				case ETL:
					return getGapDfltE0TL();
				case PHASE:
					return getGapDfltPhase();
				case FREQUENCY:
					return getGapDfltFrequency();
				case FIELD:
					return getGapDfltAmp();
				default:
					throw new IllegalArgumentException( "Unsupported RfGap design value property: " + propertyName );
			}
		}
		catch( IllegalArgumentException exception ) {
			return super.getDesignPropertyValue( propertyName );
		}
	}


	/** Get the live property value for the corresponding array of channel values in the order given by getLivePropertyChannels() */
	public double getLivePropertyValue( final String propertyName, final double[] channelValues ) {
        final RfCavity cavity = (RfCavity)this.getParent();

		try {
			final Property property = Property.valueOf( propertyName );		// throws IllegalArgumentException if no matching property
			switch( property ) {
				case ETL:
					final double gapField = toGapAmpFromCavityAmp( cavity.getLivePropertyValue( RfCavity.Property.AMPLITUDE.toString(), channelValues ) );
					return toE0TLFromGapField( gapField );
				case FIELD:
					return toGapAmpFromCavityAmp( cavity.getLivePropertyValue( RfCavity.Property.AMPLITUDE.toString(), channelValues ) );
				case PHASE:
					return toGapPhaseFromCavityPhase( cavity.getLivePropertyValue( RfCavity.Property.PHASE.toString(), channelValues ) );
				case FREQUENCY:
					return getGapDfltFrequency();
				default:
					throw new IllegalArgumentException( "Unsupported RfGap live value property: " + propertyName );
			}
		}
		catch ( IllegalArgumentException exception ) {
			return super.getLivePropertyValue( propertyName, channelValues );
		}
	}


	/** Get the array of channels for the specified property */
	public Channel[] getLivePropertyChannels( final String propertyName ) {
        final RfCavity cavity = (RfCavity)this.getParent();

		try {
			final Property property = Property.valueOf( propertyName );		// throws IllegalArgumentException if no matching property
			switch( property ) {
				case ETL: case FIELD:
					return cavity.getLivePropertyChannels( RfCavity.Property.AMPLITUDE.name() );
				case PHASE:
					return cavity.getLivePropertyChannels( RfCavity.Property.PHASE.name() );
				case FREQUENCY:
					return new Channel[0];
				default:
					throw new IllegalArgumentException( "Unsupported RfGap live channels property: " + propertyName );
			}
		}
		catch( IllegalArgumentException exception ) {
			return super.getLivePropertyChannels( propertyName );
		}
	}

	
    /** return the RF amplitude in the gap (kV/m). Note, this method should probably be modified */
    public double getGapAmpAvg() throws ConnectionException, GetException {
        final RfCavity rfCav = (RfCavity) this.getParent();
		return toGapAmpFromCavityAmp( rfCav.getCavAmpAvg() );
    }
    
	
    /** return the RF amplitude in the gap (kV/m) */
    public double getGapDfltAmp() {
        final RfCavity rfCav = (RfCavity) this.getParent();
		final RfCavityBucket rfCavBuc = rfCav.getRfField();
        return toGapAmpFromCavityAmp( rfCavBuc.getAmplitude() );	
    }
    
	
    /**  
     * This includes the calibration offset factor if it has been set
	 * @return the RF phase in the gap  (deg).
	 */
    public double getGapPhaseAvg() throws ConnectionException, GetException {
        final RfCavity rfCav = (RfCavity) this.getParent();
		return toGapPhaseFromCavityPhase( rfCav.getCavPhaseAvg() );
    }

	
    /** 
     * This is the product of the field * gap length * TTF
	 * @return the E0TL product (kV)
	 */
    public double getGapE0TL() throws ConnectionException, GetException {
		return toE0TLFromGapField( getGapAmpAvg() );
    }
    
	
    /**
     * This is the product of the field * gap length * TTF
	 * @return the E0TL product (kV)
	 */
    public double getGapDfltE0TL() {
		return toE0TLFromGapField( getGapDfltAmp() );
    }
    
	
    /** return the RF phase in the gap  (deg) */
    public double getGapDfltPhase() {
        final RfCavity rfCav = (RfCavity) this.getParent();
		final RfCavityBucket rfCavBuc = rfCav.getRfField();
        return  toGapPhaseFromCavityPhase( rfCavBuc.getPhase() );
    }
    
	
    /** return the RF fundamental frequency */
    public double getGapDfltFrequency() {
        final RfCavity rfCav = (RfCavity) this.getParent();
		final RfCavityBucket rfCavBuc = rfCav.getRfField();
        return rfCavBuc.getFrequency();
    }
	
	
	/**
	 * Convert RF cavity amplitude to get the RF gap's amplitude.
	 * @param cavityAmp the RF cavity's amplitude
	 * @return this RF gap's amplitude
	 */
	public double toGapAmpFromCavityAmp( final double cavityAmp ) {
		return cavityAmp * m_bucRfGap.getAmpFactor();	
	}
	
	
	/**
	 * Convert RF cavity phase to get the RF gap's phase.
	 * @param cavityPhase the RF cavity's phase
	 * @return this RF gap's phase
	 */
	public double toGapPhaseFromCavityPhase( final double cavityPhase ) {
		return cavityPhase + m_bucRfGap.getPhaseFactor();
	}
	
	
	/**
	 * Convert RF gap field, E0, to E0TL.  This is the product of the field * gap length * TTF.
	 * @param field the RF field in KV/m
	 * @return the E0TL product (kV)
	 */
	public double toE0TLFromGapField( final double field ) {
		return field * m_bucRfGap.getLength() * m_bucRfGap.getTTF();
	}
	
    
    /** 
     * return Rf Gap Length
     * 
     *  <p>
     *  <h4>CKA NOTES:</h4>
     *  &middot; I believe this is the length of the overall gap cell
     *  structure, not just the gap itself.
     *  <br/>
     *  &middot; Specifically, it is the distance from one gap center
     *  to the next in an accelerating structure.
     *  </p>
     *
     */
    public double getGapLength() {
        return m_bucRfGap.getLength() ;
    }

	
    /** return TTF */
    public double getGapTTF() {
        return m_bucRfGap.getTTF();
    }
    
    //JAMES CODE: sets the gap TTF value for the given gap
    public void setGapTTF(double gapTTFval) {
    	m_bucRfGap.setTTF(gapTTFval);
    }
	
    /** 
     *  Set the RF amplitude in the  (kV/m) 
     *  should be done by the parent cavity (e.g. DTL tank)
     *  <br>
     *  <br>
     *  <em>Currently this method does nothing!</em>  
     *  
     *     
     * @param cavAmp The amplitude  of the first gap (kV/m)
     */
    public void setGapAmp(double cavAmp){ 
    	//       	ampAvg = cavAmp *  m_bucRfGap.getAmpFactor();
    }

    /** Set the  RF phase in the gap  (deg) 
     *   should be done by the parent cavity (e.g. DTL tank) 
    * @param cavPhase The phase of the first gap (deg)
    */              
    public void setGapPhase(double cavPhase){ 
       	phaseAvg = cavPhase + m_bucRfGap.getPhaseFactor();;
    }
 
<<<<<<< HEAD
 // the RfGapDataSource interface methods:

   /** 
    * return a polynomial fit of the transit time factor as a function of beta
    *  
    * <p>
    * <h4>CKA NOTES:</h4>
    * &middot; It appears to me that the returned value of <i>T</i>'(&beta;) is 
    * in the units of <b>centimeters</b>.
    * <br/>
    * &middot; The units for the transit time factor <i>T</i>(&beta;) are in
    * <b>meters</b>.
    * <br/>
    * &middot; This is a confusing inconsistency and hopefully we can resolve this
    * in the future.
    * <br/>
    * &middot; The modeling element <code>IdealRfGap</code> uses the magic number
    * of 0.01 as a factor in front of <code>{@link #getTTFPrimeFit()}</code>.
    * </p>
    * 
    */  
    public RealUnivariatePolynomial getTTFFit() { 
        RfCavity rfCav = (RfCavity) this.getParent();
	if(isEndCell()) {
		return rfCav.getTTFFitEnd();
		//return rfCav.getTTFFit();
	}
	else
		return rfCav.getTTFFit();
    }

    /** 
     * return a polynomial fit of the TTF-prime factor as a function of beta
     * 
     * <p>
     * <h4>CKA NOTES:</h4>
     * &middot; It appears to me that the returned value of <i>T</i>'(&beta;) is 
     * in the units of <b>centimeters</b>.
     * <br/>
     * &middot; The units for the transit time factor <i>T</i>(&beta;) are in
     * <b>meters</b>.
     * <br/>
     * &middot; This is a confusing inconsistency and hopefully we can resolve this
     * in the future.
     * <br/>
     * &middot; The modeling element <code>IdealRfGap</code> uses the magic number
     * of 0.01 as a factor in front of <code>{@link #getTTFPrimeFit()}</code>.
     * <br/>
     * &middot; Equally distressing is that the code within <code>IdealRfGap</code>,
     * the modeling element for an RF gap, treats this value as if it where the
     * derivative with respect to wave number <i>k</i>.  That is, the returned
     * value here is &part;<i>T</i>(&beta;)/&part;<i>k</i>.
     * </p>
     * 
     */  
    public RealUnivariatePolynomial getTTFPrimeFit() { 
        RfCavity rfCav = (RfCavity) this.getParent();
        if (isEndCell())
            return rfCav.getTTFPrimeFitEnd();
        //return rfCav.getTTFPrimeFit();
        else
            return rfCav.getTTFPrimeFit();
    } 

    /** 
     * return a polynomial fit of the S factor as a function of beta 
     * 
     * <p>
     * <h4>CKA NOTES:</h4>
     * &middot; It appears to me that the returned value of <i>S</i>'(&beta;) is 
     * in the units of <b>centimeters</b>.
     * <br/>
     * &middot; The units for the transit time factor <i>S</i>(&beta;) are in
     * <b>meters</b>.
     * <br/>
     * &middot; This is a confusing inconsistency and hopefully we can resolve this
     * in the future.
     * <br/>
     * &middot; The modeling element <code>IdealRfGap</code> uses the magic number
     * of 0.01 as a factor in front of <code>{@link #getSTFPrimeFit()}</code>.
     * </p>
     * 
     */  
    public RealUnivariatePolynomial getSFit() { 
        RfCavity rfCav = (RfCavity) this.getParent();
        if (isEndCell())
            return rfCav.getSTFFitEnd();
        //return rfCav.getSTFFit();
        else
            return rfCav.getSTFFit();
    }
    
    /** 
     * return a polynomial fit of the S-prime factor as a function of beta 
     * 
     * <p>
     * <h4>CKA NOTES:</h4>
     * &middot; It appears to me that the returned value of <i>S</i>'(&beta;) is 
     * in the units of <b>centimeters</b>.
     * <br/>
     * &middot; The units for the transit time factor <i>S</i>(&beta;) are in
     * <b>meters</b>.
     * <br/>
     * &middot; This is a confusing inconsistency and hopefully we can resolve this
     * in the future.
     * <br/>
     * &middot; The modeling element <code>IdealRfGap</code> uses the magic number
     * of 0.01 as a factor in front of <code>{@link #getSTFPrimeFit()}</code>.
     * </p>
     * 
     */  
    public RealUnivariatePolynomial getSPrimeFit() { 
        RfCavity rfCav = (RfCavity) this.getParent();
        if (isEndCell()) 
            return rfCav.getSTFPrimeFitEnd();
        //return rfCav.getSTFPrimeFit();

        else
            return rfCav.getSTFPrimeFit();
    }    

    /** returns 0 if the gap is part of a 0 mode cavity structure (e.g. DTL)
     * returns 1 if the gap is part of a pi mode cavity (e.g. CCL, Superconducting)
     */

    public double getStructureMode() {
        RfCavity rfCav = (RfCavity) this.getParent();
        return rfCav.getStructureMode();
    }    

=======
    
    // the RfGapDataSource interface methods:

   /** 
    * Return a polynomial fit of the transit time factor <i>T</i>(&beta;)
    *  as a function of normalized velocity &beta;.
    *  
    * @return &nbsp; &nbsp; <i>T</i>(&beta;) &approx; <i>a</i><sub>0</sub> 
    *                               + <i>a</i><sub>1</sub>&beta; 
    *                               + <i>a</i><sub>2</sub>&beta;<sup>2</sup> + ...
    *                               
    * @version June 1, 2015
    */  
    public UnivariateRealPolynomial getTTFFit() {

        double[] arrCoeffs = this.m_bucRfGap.getTCoefficients();

        // Defaults to the RF cavity transit time factor if none is 
        //  defined for this gap.
        if (arrCoeffs == null || arrCoeffs.length == 0) {
            RfCavity rfCav = (RfCavity) this.getParent();
            if(isEndCell()) 
                return rfCav.getTTFFitEnd();
            else
                return rfCav.getTTFFit();
        }

        // A set of coefficients is defined for this fit.
        //  Create the fitting function and return it.
        UnivariateRealPolynomial polyFit = new UnivariateRealPolynomial(arrCoeffs);

        return polyFit;

    }
    
   /** 
    * Return a polynomial fit of the transit time factor derivative <i>T'</i>(&beta;)
    *  as a function of normalized velocity &beta;.  Note that the derivative
    *  is with respect to the wave number <i>k</i>; that is, 
    *  <i>T</i>'(&beta) = <i>dT</i>(&beta;)/<i>dk</i>.
    *  
    * @return &nbsp; &nbsp; <i>T</i>(&beta;) &approx; <i>a</i><sub>0</sub> 
    *                               + <i>a</i><sub>1</sub>&beta; 
    *                               + <i>a</i><sub>2</sub>&beta;<sup>2</sup> + ...
    *                               
    * @version June 1, 2015
    */  
    public UnivariateRealPolynomial getTTFPrimeFit() { 

        double[] arrCoeffs = this.m_bucRfGap.getTpCoefficients();

        // Defaults to the RF cavity transit time factor if none is 
        //  defined for this gap.
        if (arrCoeffs == null || arrCoeffs.length == 0) {
            RfCavity rfCav = (RfCavity) this.getParent();
            if (isEndCell())
                return rfCav.getTTFPrimeFitEnd();
            else
                return rfCav.getTTFPrimeFit();
        }
        
        // A set of coefficients is defined for this fit.
        //  Create the fitting function and return it.
        UnivariateRealPolynomial polyFit = new UnivariateRealPolynomial(arrCoeffs);
        
        return polyFit;

    }
 
    /** 
     * Return a polynomial fit of the sine transit time factor <i>S</i>(&beta;)
     *  as a function of normalized velocity &beta;.
     *  
     * @return &nbsp; &nbsp; <i>S</i>(&beta;) &approx; <i>b</i><sub>0</sub> 
     *                               + <i>b</i><sub>1</sub>&beta; 
     *                               + <i>b</i><sub>2</sub>&beta;<sup>2</sup> + ...
     *                               
     * @version June 1, 2015
     */  
    public UnivariateRealPolynomial getSFit() {

        double[] arrCoeffs = this.m_bucRfGap.getSCoefficients();

        // Defaults to the RF cavity transit time factor if none is 
        //  defined for this gap.
        if (arrCoeffs == null || arrCoeffs.length == 0) {
            RfCavity rfCav = (RfCavity) this.getParent();
            if (isEndCell())
                return rfCav.getSTFFitEnd();
            else
                return rfCav.getSTFFit();
        }

        // A set of coefficients is defined for this fit.
        //  Create the fitting function and return it.
        UnivariateRealPolynomial polyFit = new UnivariateRealPolynomial(arrCoeffs);

        return polyFit;
    }
    
   /** 
    * Return a polynomial fit of the sine transit time factor derivative <i>S'</i>(&beta;)
    *  as a function of normalized velocity &beta;.  Note that the derivative
    *  is with respect to the wave number <i>k</i>; that is, 
    *  <i>S</i>'(&beta) = <i>dS</i>(&beta;)/<i>dk</i>.
    *  
    * @return &nbsp; &nbsp; <i>S</i>(&beta;) &approx; <i>b</i><sub>0</sub> 
    *                               + <i>b</i><sub>1</sub>&beta; 
    *                               + <i>b</i><sub>2</sub>&beta;<sup>2</sup> + ...
    *                               
    * @version June 1, 2015
    */  
    public UnivariateRealPolynomial getSPrimeFit() { 
        double[] arrCoeffs = this.m_bucRfGap.getSpCoefficients();

        // Defaults to the RF cavity transit time factor derivative if none is 
        //  defined for this gap.
        if (arrCoeffs == null || arrCoeffs.length == 0) {
            RfCavity rfCav = (RfCavity) this.getParent();
            if (isEndCell()) 
                return rfCav.getSTFPrimeFitEnd();
            //return rfCav.getSTFPrimeFit();

            else
                return rfCav.getSTFPrimeFit();
        }
        
        // A set of coefficients is defined for this fit.
        //  Create the fitting function and return it.
        UnivariateRealPolynomial polyFit = new UnivariateRealPolynomial(arrCoeffs);

        return polyFit;
    }    
    
 
    /** 
     * @return <b>0</b> if the gap is part of a 0 mode cavity structure (e.g. DTL) <br/>
     *         <b>1</b> if the gap is part of a &pi; mode cavity (e.g. CCL, Superconducting)
     */
	
	public double getStructureMode() {
		RfCavity rfCav = (RfCavity) this.getParent();
		return rfCav.getStructureMode();
	}    
    
>>>>>>> 2b771a0d
    /** 
     *  these may be different, for example, for a DTL cavity 
     * @return the offset of the gap center from the cell center (m) 
     */
    public double getGapOffset() { 
        return  m_bucRfGap.getGapOffset();
    }

    /** sets the flag indicating whether this is the first gap in a cavity */
    public void setFirstGap(boolean tf) { firstGap = tf;}

    /** returns whether this is the first gap of a cavity string */
    public boolean isFirstGap() {return firstGap;}

    /** returns whether this is the <b>last</b> gap of a cavity string */
    public boolean isEndCell() {
	    if (m_bucRfGap.getEndCell() == 1)
		    return true;
	    else
		    return false;
    }  
    /**
     *  Computes and returns the design value of the energy gain for this gap.  
     *  The energy gain is given by the Panofsky equation 
     *  <br/>
     *  <br/>
     *  &nbsp; &nbsp; &Delta;<i>W</i> = 
     *      <i>q</i> <i>E</i><sub>0</sub><i>L</i> <i>T</i>(&beta;) cos(&phi;<sub>0</sub>).
     *
     *  @return     design energy gain &Delta;<i>W</i> (eV)
     *  
     *  Added 10/17/02  CKA
     */
    public double getDesignEnergyGain() {
        double  ETL = this.getGapDfltE0TL();
        double  phi = this.getGapDfltPhase();
        
        return ETL*Math.cos(phi);
    };
    
 
}<|MERGE_RESOLUTION|>--- conflicted
+++ resolved
@@ -56,13 +56,18 @@
     /** The rf  gap bucket containing the length, ampFactor, phaseFactor and TTF*/
     
     protected RfGapBucket           m_bucRfGap;           // RfGap parameters
-    
-//    private TPBucket        bucTp;
-
-    /**  The RF Field in the gap (kV/m) */
+
+    /**  The RF Field in the gap (kV/m) 
+     * Deprecated - never used
+     */
+    @Deprecated 
     private double ampAvg;
 
-    /**  The RF phase in the gap (kV/m) */
+    /**  
+     * The RF phase in the gap (kV/m) 
+     * @deprecated never used
+     */
+    @Deprecated
     private double phaseAvg;
     
     /** a flag indicating whether this gap is the first gap in a cavity string */
@@ -304,8 +309,8 @@
     /** 
      *  Set the RF amplitude in the  (kV/m) 
      *  should be done by the parent cavity (e.g. DTL tank)
-     *  <br>
-     *  <br>
+     *  <br/>
+     *  <br/>
      *  <em>Currently this method does nothing!</em>  
      *  
      *     
@@ -323,11 +328,12 @@
        	phaseAvg = cavPhase + m_bucRfGap.getPhaseFactor();;
     }
  
-<<<<<<< HEAD
- // the RfGapDataSource interface methods:
+    
+    // the RfGapDataSource interface methods:
 
    /** 
-    * return a polynomial fit of the transit time factor as a function of beta
+    * Return a polynomial fit of the transit time factor <i>T</i>(&beta;)
+    *  as a function of normalized velocity &beta;.
     *  
     * <p>
     * <h4>CKA NOTES:</h4>
@@ -344,131 +350,13 @@
     * of 0.01 as a factor in front of <code>{@link #getTTFPrimeFit()}</code>.
     * </p>
     * 
-    */  
-    public RealUnivariatePolynomial getTTFFit() { 
-        RfCavity rfCav = (RfCavity) this.getParent();
-	if(isEndCell()) {
-		return rfCav.getTTFFitEnd();
-		//return rfCav.getTTFFit();
-	}
-	else
-		return rfCav.getTTFFit();
-    }
-
-    /** 
-     * return a polynomial fit of the TTF-prime factor as a function of beta
-     * 
-     * <p>
-     * <h4>CKA NOTES:</h4>
-     * &middot; It appears to me that the returned value of <i>T</i>'(&beta;) is 
-     * in the units of <b>centimeters</b>.
-     * <br/>
-     * &middot; The units for the transit time factor <i>T</i>(&beta;) are in
-     * <b>meters</b>.
-     * <br/>
-     * &middot; This is a confusing inconsistency and hopefully we can resolve this
-     * in the future.
-     * <br/>
-     * &middot; The modeling element <code>IdealRfGap</code> uses the magic number
-     * of 0.01 as a factor in front of <code>{@link #getTTFPrimeFit()}</code>.
-     * <br/>
-     * &middot; Equally distressing is that the code within <code>IdealRfGap</code>,
-     * the modeling element for an RF gap, treats this value as if it where the
-     * derivative with respect to wave number <i>k</i>.  That is, the returned
-     * value here is &part;<i>T</i>(&beta;)/&part;<i>k</i>.
-     * </p>
-     * 
-     */  
-    public RealUnivariatePolynomial getTTFPrimeFit() { 
-        RfCavity rfCav = (RfCavity) this.getParent();
-        if (isEndCell())
-            return rfCav.getTTFPrimeFitEnd();
-        //return rfCav.getTTFPrimeFit();
-        else
-            return rfCav.getTTFPrimeFit();
-    } 
-
-    /** 
-     * return a polynomial fit of the S factor as a function of beta 
-     * 
-     * <p>
-     * <h4>CKA NOTES:</h4>
-     * &middot; It appears to me that the returned value of <i>S</i>'(&beta;) is 
-     * in the units of <b>centimeters</b>.
-     * <br/>
-     * &middot; The units for the transit time factor <i>S</i>(&beta;) are in
-     * <b>meters</b>.
-     * <br/>
-     * &middot; This is a confusing inconsistency and hopefully we can resolve this
-     * in the future.
-     * <br/>
-     * &middot; The modeling element <code>IdealRfGap</code> uses the magic number
-     * of 0.01 as a factor in front of <code>{@link #getSTFPrimeFit()}</code>.
-     * </p>
-     * 
-     */  
-    public RealUnivariatePolynomial getSFit() { 
-        RfCavity rfCav = (RfCavity) this.getParent();
-        if (isEndCell())
-            return rfCav.getSTFFitEnd();
-        //return rfCav.getSTFFit();
-        else
-            return rfCav.getSTFFit();
-    }
-    
-    /** 
-     * return a polynomial fit of the S-prime factor as a function of beta 
-     * 
-     * <p>
-     * <h4>CKA NOTES:</h4>
-     * &middot; It appears to me that the returned value of <i>S</i>'(&beta;) is 
-     * in the units of <b>centimeters</b>.
-     * <br/>
-     * &middot; The units for the transit time factor <i>S</i>(&beta;) are in
-     * <b>meters</b>.
-     * <br/>
-     * &middot; This is a confusing inconsistency and hopefully we can resolve this
-     * in the future.
-     * <br/>
-     * &middot; The modeling element <code>IdealRfGap</code> uses the magic number
-     * of 0.01 as a factor in front of <code>{@link #getSTFPrimeFit()}</code>.
-     * </p>
-     * 
-     */  
-    public RealUnivariatePolynomial getSPrimeFit() { 
-        RfCavity rfCav = (RfCavity) this.getParent();
-        if (isEndCell()) 
-            return rfCav.getSTFPrimeFitEnd();
-        //return rfCav.getSTFPrimeFit();
-
-        else
-            return rfCav.getSTFPrimeFit();
-    }    
-
-    /** returns 0 if the gap is part of a 0 mode cavity structure (e.g. DTL)
-     * returns 1 if the gap is part of a pi mode cavity (e.g. CCL, Superconducting)
-     */
-
-    public double getStructureMode() {
-        RfCavity rfCav = (RfCavity) this.getParent();
-        return rfCav.getStructureMode();
-    }    
-
-=======
-    
-    // the RfGapDataSource interface methods:
-
-   /** 
-    * Return a polynomial fit of the transit time factor <i>T</i>(&beta;)
-    *  as a function of normalized velocity &beta;.
-    *  
     * @return &nbsp; &nbsp; <i>T</i>(&beta;) &approx; <i>a</i><sub>0</sub> 
     *                               + <i>a</i><sub>1</sub>&beta; 
     *                               + <i>a</i><sub>2</sub>&beta;<sup>2</sup> + ...
     *                               
     * @version June 1, 2015
     */  
-    public UnivariateRealPolynomial getTTFFit() {
+    public RealUnivariatePolynomial getTTFFit() {
 
         double[] arrCoeffs = this.m_bucRfGap.getTCoefficients();
 
@@ -484,25 +372,45 @@
 
         // A set of coefficients is defined for this fit.
         //  Create the fitting function and return it.
-        UnivariateRealPolynomial polyFit = new UnivariateRealPolynomial(arrCoeffs);
+        RealUnivariatePolynomial polyFit = new RealUnivariatePolynomial(arrCoeffs);
 
         return polyFit;
-
-    }
-    
-   /** 
-    * Return a polynomial fit of the transit time factor derivative <i>T'</i>(&beta;)
-    *  as a function of normalized velocity &beta;.  Note that the derivative
-    *  is with respect to the wave number <i>k</i>; that is, 
-    *  <i>T</i>'(&beta) = <i>dT</i>(&beta;)/<i>dk</i>.
-    *  
-    * @return &nbsp; &nbsp; <i>T</i>(&beta;) &approx; <i>a</i><sub>0</sub> 
-    *                               + <i>a</i><sub>1</sub>&beta; 
-    *                               + <i>a</i><sub>2</sub>&beta;<sup>2</sup> + ...
-    *                               
-    * @version June 1, 2015
-    */  
-    public UnivariateRealPolynomial getTTFPrimeFit() { 
+    }
+
+    /**
+     * <p> 
+     * Return a polynomial fit of the transit time factor derivative <i>T'</i>(&beta;)
+     * as a function of normalized velocity &beta;.  Note that the derivative
+     * is with respect to the wave number <i>k</i>; that is, 
+     * <i>T</i>'(&beta) = <i>dT</i>(&beta;)/<i>dk</i>.
+     * </p>
+     * <p>
+     * <h4>CKA NOTES:</h4>
+     * &middot; It appears to me that the returned value of <i>T</i>'(&beta;) is 
+     * in the units of <b>centimeters</b>.
+     * <br/>
+     * &middot; The units for the transit time factor <i>T</i>(&beta;) are in
+     * <b>meters</b>.
+     * <br/>
+     * &middot; This is a confusing inconsistency and hopefully we can resolve this
+     * in the future.
+     * <br/>
+     * &middot; The modeling element <code>IdealRfGap</code> uses the magic number
+     * of 0.01 as a factor in front of <code>{@link #getTTFPrimeFit()}</code>.
+     * <br/>
+     * &middot; Equally distressing is that the code within <code>IdealRfGap</code>,
+     * the modeling element for an RF gap, treats this value as if it where the
+     * derivative with respect to wave number <i>k</i>.  That is, the returned
+     * value here is &part;<i>T</i>(&beta;)/&part;<i>k</i>.
+     * </p>
+     * 
+     * @return &nbsp; &nbsp; <i>T</i>(&beta;) &approx; <i>a</i><sub>0</sub> 
+     *                               + <i>a</i><sub>1</sub>&beta; 
+     *                               + <i>a</i><sub>2</sub>&beta;<sup>2</sup> + ...
+     *                               
+     * @version June 1, 2015
+     */  
+    public RealUnivariatePolynomial getTTFPrimeFit() { 
 
         double[] arrCoeffs = this.m_bucRfGap.getTpCoefficients();
 
@@ -518,12 +426,12 @@
         
         // A set of coefficients is defined for this fit.
         //  Create the fitting function and return it.
-        UnivariateRealPolynomial polyFit = new UnivariateRealPolynomial(arrCoeffs);
+        RealUnivariatePolynomial polyFit = new RealUnivariatePolynomial(arrCoeffs);
         
         return polyFit;
 
     }
- 
+    
     /** 
      * Return a polynomial fit of the sine transit time factor <i>S</i>(&beta;)
      *  as a function of normalized velocity &beta;.
@@ -534,7 +442,7 @@
      *                               
      * @version June 1, 2015
      */  
-    public UnivariateRealPolynomial getSFit() {
+    public RealUnivariatePolynomial getSFit() {
 
         double[] arrCoeffs = this.m_bucRfGap.getSCoefficients();
 
@@ -550,24 +458,40 @@
 
         // A set of coefficients is defined for this fit.
         //  Create the fitting function and return it.
-        UnivariateRealPolynomial polyFit = new UnivariateRealPolynomial(arrCoeffs);
+        RealUnivariatePolynomial polyFit = new RealUnivariatePolynomial(arrCoeffs);
 
         return polyFit;
     }
     
-   /** 
-    * Return a polynomial fit of the sine transit time factor derivative <i>S'</i>(&beta;)
-    *  as a function of normalized velocity &beta;.  Note that the derivative
-    *  is with respect to the wave number <i>k</i>; that is, 
-    *  <i>S</i>'(&beta) = <i>dS</i>(&beta;)/<i>dk</i>.
-    *  
-    * @return &nbsp; &nbsp; <i>S</i>(&beta;) &approx; <i>b</i><sub>0</sub> 
-    *                               + <i>b</i><sub>1</sub>&beta; 
-    *                               + <i>b</i><sub>2</sub>&beta;<sup>2</sup> + ...
-    *                               
-    * @version June 1, 2015
-    */  
-    public UnivariateRealPolynomial getSPrimeFit() { 
+    /**
+     * <p> 
+     * Return a polynomial fit of the sine transit time factor derivative <i>S'</i>(&beta;)
+     *  as a function of normalized velocity &beta;.  Note that the derivative
+     *  is with respect to the wave number <i>k</i>; that is, 
+     *  <i>S</i>'(&beta) = <i>dS</i>(&beta;)/<i>dk</i>.
+     *  </p>
+     * <p>
+     * <h4>CKA NOTES:</h4>
+     * &middot; It appears to me that the returned value of <i>S</i>'(&beta;) is 
+     * in the units of <b>centimeters</b>.
+     * <br/>
+     * &middot; The units for the transit time factor <i>S</i>(&beta;) are in
+     * <b>meters</b>.
+     * <br/>
+     * &middot; This is a confusing inconsistency and hopefully we can resolve this
+     * in the future.
+     * <br/>
+     * &middot; The modeling element <code>IdealRfGap</code> uses the magic number
+     * of 0.01 as a factor in front of <code>{@link #getSTFPrimeFit()}</code>.
+     * </p>
+     * 
+     * @return &nbsp; &nbsp; <i>S</i>(&beta;) &approx; <i>b</i><sub>0</sub> 
+     *                               + <i>b</i><sub>1</sub>&beta; 
+     *                               + <i>b</i><sub>2</sub>&beta;<sup>2</sup> + ...
+     *                               
+     * @version June 1, 2015
+     */  
+    public RealUnivariatePolynomial getSPrimeFit() { 
         double[] arrCoeffs = this.m_bucRfGap.getSpCoefficients();
 
         // Defaults to the RF cavity transit time factor derivative if none is 
@@ -584,7 +508,7 @@
         
         // A set of coefficients is defined for this fit.
         //  Create the fitting function and return it.
-        UnivariateRealPolynomial polyFit = new UnivariateRealPolynomial(arrCoeffs);
+        RealUnivariatePolynomial polyFit = new RealUnivariatePolynomial(arrCoeffs);
 
         return polyFit;
     }    
@@ -594,13 +518,12 @@
      * @return <b>0</b> if the gap is part of a 0 mode cavity structure (e.g. DTL) <br/>
      *         <b>1</b> if the gap is part of a &pi; mode cavity (e.g. CCL, Superconducting)
      */
-	
-	public double getStructureMode() {
-		RfCavity rfCav = (RfCavity) this.getParent();
-		return rfCav.getStructureMode();
-	}    
-    
->>>>>>> 2b771a0d
+
+    public double getStructureMode() {
+        RfCavity rfCav = (RfCavity) this.getParent();
+        return rfCav.getStructureMode();
+    }    
+    
     /** 
      *  these may be different, for example, for a DTL cavity 
      * @return the offset of the gap center from the cell center (m) 
