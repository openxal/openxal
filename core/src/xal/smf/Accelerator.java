--- conflicted
+++ resolved
@@ -163,11 +163,7 @@
 	 */
     @SuppressWarnings( { "unchecked", "rawtypes" } )
 	private AcceleratorSeqCombo instantiateComboSequence(String comboType, String comboID, DataAdaptor comboAdaptor) throws ClassNotFoundException {
-<<<<<<< HEAD
-		if ( comboType == null || "".equals(comboType) ) {
-=======
 		if ( comboType == null || comboType.isEmpty() ) {
->>>>>>> 14e2e937
 			return AcceleratorSeqCombo.getInstance(comboID, this, comboAdaptor);
 		}
 		try {
