/*
 * BunchProbe.java
 *
 * Created on November 12, 2002, 6:17 PM
 * Modifcations:
 *      11/2006 - CKA changed the primary state variables to bunch frequency Q
 *                and beam current I
 *      11/2013 - CKA removed the "betatron phase" attribute.
 */

package xal.model.probe;


<<<<<<< HEAD
import xal.tools.annotation.AProperty.NoEdit;
import xal.tools.annotation.AProperty.Units;
import xal.tools.math.r3.R3;

=======
>>>>>>> 78368823
import xal.model.probe.traj.BeamTrajectory;
import xal.model.probe.traj.BunchProbeState;
import xal.model.probe.traj.ProbeState;




/**
 *  <p>
 *  Abstract base class for all probes having beam properties.  That is derived classes should
 *  represent probes with collective beam dynamics.
 *  </p>
 *  <p>
 *  <h4>Note:</h4>
 *  The bunch charge <i>Q</i> is computed from the beam current <i>I</i> and 
 *  bunch frequency <i>f</i> as 
 *  <br/>
 *  <br/>
 *  &nbsp; &nbsp;  <i>Q</i> = <i>I/f</i>
 * </p>
 * 
 * @author  Christopher K. Allen
 * @since   Nov 2, 2002
 */
public abstract class BunchProbe extends Probe {
    
    
    
    /*
     * Local Attributes
     */

    
    /** bunch frequency in Hz */
    private double  dlbFreq = 0.0;
    
    /** Beam current */
    private double  dblCurrent = 0.0;

//    /** particle betatron phase with space charge */
//    protected R3 vecPhsBeta;
    
//    /** Beam charge */
//    private double m_dblBmQ = 0.0;
   
    
    /*
     *  Abstract Methods
     */
    
    
//    /** 
//     *  Abstract - Returns the correlation matrix (sigma matrix) in homogeneous
//     *  phase space coordinates.
//     *
//     *  @return         <zz^T> =| <x*x>  <x*xp>  <x*y>  <x*yp>  <x*z>  <x*zp>  <x>  |
//     *                          | <xp*x> <xp*xp> <xp*y> <xp*yp> <xp*z> <xp*zp> <xp> |
//     *                            ...
//     *
//     *  @see    gov.sns.tools.beam.PhaseMatrix
//     */
//    public abstract CovarianceMatrix getCorrelation();
//    
    
    
    /*
     *  Initialization
     */
    
    
    /**
     *  Default constructor.
     * 
     *  Since BunchProbe is abstract constructor should only be calls by a derived class.
     *  Creates a new (empty) instance of BunchProbe.
     */
    protected BunchProbe()   {
        super();
//        this.vecPhsBeta = R3.zero();
    }
  
    /**
     *  Copy constructor - clones the argument
     *  Since BunchProbe is abstract constructor should only be calls by a derived class.
     *
     *  @param  probe   BunchProbe object to be cloned
     */
    public BunchProbe(BunchProbe probe)   {
        super(probe);
        //Not sure what the purpose of this is
        //this.setBunchFrequency(this.getBunchFrequency());
        this.setBunchFrequency(probe.getBunchFrequency());
        this.setBeamCurrent(probe.getBeamCurrent());
//        this.setBetatronPhase(new R3(probe.getBetatronPhase()));
    };        
    
    /**
     * Set the bunch arrival time frequency.
     * 
     * @param f     new bunch frequency in <b>Hz</b>
     */
    public void setBunchFrequency(double f) {
        this.dlbFreq = f;
    }
 
    /**
     *  Set the total beam current.
     * 
     * @param   I   new beam current in <bold>Amperes</bold>
     */
    public void setBeamCurrent(double I)    { 
        dblCurrent = I; 
    };
    

//    /**
//     * Set the betatron phase with space charge for each phase plane.
//     * 
//     * @param vecPhase
//     *            vector (psix,psiy,psiz) of betatron phases in <b>radians </b>
//     */
//    public void setBetatronPhase(R3 vecPhase) {
//        this.vecPhsBeta = vecPhase;
//        //this.m_vecPhsBeta = new R3(vecPhase);
//        // TODO - optimize the redundant copy
//    }

//    /**
//     *  Set the total beam charge 
//     * 
//     *  @param  Q   beam charge in <bold>Coulombs</bold>
//     */
//    public void setBeamCharge(double Q)     { m_dblBmQ = Q; };
    

    
    
    /*
     *  Attribute Query
     */
    
    /**
     * Returns the bunch frequency, that is the frequency of 
     * the bunches need to create the beam current.
     * 
     * The bunch frequency f is computed from the beam current 
     * I and bunch charge Q as 
     *  
     *      f = I/Q
     *      
     * @return  bunch frequency in Hertz
     */
	@Units( "Hz" )
    public double getBunchFrequency()  {
        return this.dlbFreq;
    };
    
    /** 
     * Returns the total beam current 
     * 
     * @return  beam current in <b>amps</b>
     */
	@Units( "amps" )
    public double getBeamCurrent() { 
        return dblCurrent;  
     }

<<<<<<< HEAD
    /**
     * Returns the betatron phase with space charge for all three phase planes.
     * 
     * @return vector (psix,psiy,psiz) of phases in <b>radians </b>
     */
	@NoEdit		// editors should ignore this property as it is a computed value
    public R3 getBetatronPhase() {
        return this.vecPhsBeta;
    }
=======
//    /**
//     * Returns the betatron phase with space charge for all three phase planes.
//     * 
//     * @return vector (psix,psiy,psiz) of phases in <b>radians </b>
//     */
//    public R3 getBetatronPhase() {
//        return this.vecPhsBeta;
//    }
>>>>>>> 78368823

    
    /*
     * Computed Properties
     */
    
    /** 
     * Computes and returns the charge in each beam bunch
     * 
     * @return  beam charge in <b>coulombs</b>
     */
    public double bunchCharge() {
        if (this.getBunchFrequency() > 0.0) {
            return this.getBeamCurrent()/this.getBunchFrequency();
            
        } else {
            return 0.0;
            
        }
    }

    /** 
     * <p>
     *  Returns the generalized, three-dimensional beam perveance <i>K</i>.  
     *  This value is defined to be
     *  </p>
     *  
     *      K = (Q/4*pi*e0)*(1/gamma^3*beta^2)*(|q|/ER) 
     *  
     *  <p>
     *  where <i>Q</i> is the bunch charge, <i>e0</i> is the permittivity
     *  of free space, <i>gamma</i> is the relativitic factor, <i>beta</i> is 
     *  the normalized design velocity, <i>q</i> is the charge of the beam
     *  particles and <i>ER</i> is the rest energy of the beam partiles.
     *  </p>
     *  
     *  <p>
     *  NOTES:
     *  - The value (1/4*pi*e0) is equal to 1e-7*c^2 where <i>c</i> is the
     *  speed of light. 
     *  
     *  @return generalized beam perveance <b>Units: radians^2/meter</b>
     *  
     *  @author Christopher K. Allen
     */
    public double beamPerveance() {
        
        // Get some shorthand
        double c     = LightSpeed;
        double gamma = this.getGamma();
        double bg2   = gamma*gamma - 1.0;

        // Compute independent terms
        double  dblPermT = 1.0e-7*c*c*this.bunchCharge();
        double  dblRelaT = 1.0/(gamma*bg2);
        double  dblEnerT = Math.abs(super.getSpeciesCharge())/super.getSpeciesRestEnergy();
        
        return dblPermT*dblRelaT*dblEnerT;  
    }

    
    /*
     * Probe Overrides
     */
    
    /**
     * Just restating <code>Probe.{@link #createTrajectory()}</code>.
     *
     * @see xal.model.probe.Probe#createTrajectory()
     *
     * @author Christopher K. Allen
     * @version  Nov 5, 2013
     */
    @Override
    public abstract BeamTrajectory createTrajectory();
    
    /**
     * Just restating <code>Probe.{@link #createProbeState()}</code>
     *
     * @see xal.model.probe.Probe#createProbeState()
     *
     * @author Christopher K. Allen
     * @since  Nov 5, 2013
     */
    @Override
    public abstract BunchProbeState createProbeState();
    
    /**
     * Apply the contents of ProbeState to update my current state.  Subclass
     * implementations should call super.applyState to ensure superclass
     * state is applied.
     * 
     * @param state     <code>ProbeState</code> object containing new probe state data
     * 
     * @exception   IllegalArgumentException    wrong <code>ProbeState</code> subtype for this probe
     */
    @Override
    public void applyState(ProbeState state) {
        if (!(state instanceof BunchProbeState))
            throw new IllegalArgumentException("invalid probe state");
        BunchProbeState  stateBunch = (BunchProbeState)state;
        
        super.applyState(stateBunch);
        this.setBunchFrequency( stateBunch.getBunchFrequency() );
        this.setBeamCurrent( stateBunch.getBeamCurrent() );
//        this.setBetatronPhase(stateBunch.getBunchBetatronPhase());
        
//  setElapsedTime(((BunchProbeState)state).getElapsedTime());
    }

    
    
}





//
// Storage
//

///** 
//*  Returns the beam perveance <b>Units: radians^2/meter</b>
//*  
//*  TODO    This could be optimized (CKA)
//*/
//public double beamPerveance() {
//// double gamma = this.getGamma();
//// double bg2   = gamma*gamma - 1.0;
// 
// double  c = LightSpeed;
// double  dblPermT = 1.e-7*c*c*this.bunchCharge();
//// double  dblPermT = this.bunchCharge()/(2.0*Math.PI*Permittivity);
// double  dblRelaT = 1.0/(super.getGamma()*super.getBetaGamma()*super.getBetaGamma());
// double  dblEnerT = Math.abs(super.getSpeciesCharge())/super.getSpeciesRestEnergy();
// 
// 
// 
// return dblPermT*dblRelaT*dblEnerT;  
//}


///**
//*  Return the covariance matrix of the distribution.  Note that this can be computed
//*  from the correlation matrix in homogeneous coordinates since the mean values are 
//*  included in that case.
//*
//*  @return     <(z-<z>)*(z-<z>)^T> = <z*z^T> - <z>*<z>^T
//*/
//public CovarianceMatrix  phaseCovariance() {
// return getCorrelation().getCovariance();
//}
//
///** 
//*  Return the phase space coordinates of the centroid in homogeneous coordinates 
//*
//*  @return         <z> = (<x>, <xp>, <y>, <yp>, <z>, <zp>, 1)^T
//*/
//public PhaseVector phaseMean()  {
// return getCorrelation().getMean();
//}
//


///** return the time elapsed from the start of the probe tracking (sec) */
//public double getElapsedTime() { return elapsedTime;}
//
///** set the time elapsed from the start of the probe tracking (sec) 
//* @param time - the elapsed time (sec)
//*/
//public void setElapsedTime(double time) {elapsedTime = time; }



///** advance the time the probe has spent traveling down the beam line
//@ param the step size to advance (m)
//*/
//
//public void advanceElapsedTime(double h) {
//double deltaT;
//
//deltaT = h / (IConstants.LightSpeed * getBeta());
//setElapsedTime(getElapsedTime() + deltaT);
//}
///** update the elapsed time by a specified time increment
//* This is used in the RF gap (thin lens) kick correction.
//@ param the time amount to correct the integrated elapsed time by
//*/
//
//public void setTime(double dt) {
//setElapsedTime(getElapsedTime() + dt);
//}<|MERGE_RESOLUTION|>--- conflicted
+++ resolved
@@ -11,13 +11,10 @@
 package xal.model.probe;
 
 
-<<<<<<< HEAD
 import xal.tools.annotation.AProperty.NoEdit;
 import xal.tools.annotation.AProperty.Units;
 import xal.tools.math.r3.R3;
 
-=======
->>>>>>> 78368823
 import xal.model.probe.traj.BeamTrajectory;
 import xal.model.probe.traj.BunchProbeState;
 import xal.model.probe.traj.ProbeState;
@@ -185,7 +182,6 @@
         return dblCurrent;  
      }
 
-<<<<<<< HEAD
     /**
      * Returns the betatron phase with space charge for all three phase planes.
      * 
@@ -195,16 +191,6 @@
     public R3 getBetatronPhase() {
         return this.vecPhsBeta;
     }
-=======
-//    /**
-//     * Returns the betatron phase with space charge for all three phase planes.
-//     * 
-//     * @return vector (psix,psiy,psiz) of phases in <b>radians </b>
-//     */
-//    public R3 getBetatronPhase() {
-//        return this.vecPhsBeta;
-//    }
->>>>>>> 78368823
 
     
     /*
