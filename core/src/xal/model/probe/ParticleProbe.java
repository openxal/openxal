/*
 * ParticleProbe.java
 *
 * Created on August 13, 2002, 4:22 PM
 */

package xal.model.probe;


import xal.tools.beam.PhaseMatrix;
import xal.tools.beam.PhaseVector;
import xal.tools.data.DataAdaptor;
<<<<<<< HEAD
import xal.tools.annotation.AProperty.NoEdit;

=======
>>>>>>> 78368823
import xal.model.probe.traj.ParticleProbeState;
import xal.model.probe.traj.ParticleTrajectory;
import xal.model.probe.traj.ProbeState;
import xal.model.xml.ParsingException;


/**
 *  ParticleProbe extends the base BeamProbe to manage a particle state which is a Vector
 *  of homogeneous phase space variables.
 *
 * @author Christopher K. Allen
 * @author Craig McChesney
 * @since Aug 13, 2002
 * @version Nov 14, 2013
 * 
 */

public class ParticleProbe extends Probe {

    
    /*
     *  Local Attributes
     */
    
    /** phase coordinates of the particle location */ 
    private PhaseVector     vecCoords;
    
    /** response matrix for initial coordinate sensitivity */
    private PhaseMatrix     matResp;
    
    

    /*
     * Initialization
     */
    
    /** 
     *  Default constructor for ParticleProbe. 
     *  Creates a new (empty) instance of ParticleProbe.
     */
    public ParticleProbe() {
        super( );
        this.vecCoords = new PhaseVector();
        this.matResp = PhaseMatrix.identity();
    }
    
    /**
     *  Copy constructor for ParticleProbe.  Performs deep copy
     *  of target particle probe.
     *
     *  @param  probe   ParticleProbe object to be cloned
     */
    public ParticleProbe(ParticleProbe probe)   {
        super(probe);
        
        // Copy phase coordinate vector
        this.setPhaseCoordinates( new PhaseVector(probe.getPhaseCoordinates()) );
        this.setResponseMatrix( new PhaseMatrix(probe.getResponseMatrix()) );
    }
    
    /**
     * Creates a clone of this <code>ParticleProbe</code> object and returns it.
     * This method is essentially a proxy to the constructor {@link #ParticleProbe(ParticleProbe)}.
     *
     * @see xal.model.probe.Probe#copy()
     *
     * @author Christopher K. Allen
     * @since  Nov 14, 2013
     */
    @Override
    public ParticleProbe copy() {
        return new ParticleProbe( this );
    }
    
	
    /** 
     *  Set the phase space coordinates of the probe.  This is the location <b>z</b>
     *  in homogeneous phase space coordinates <b>R</b><sup>6</sup> &times; {1}.
     *
     *  @param  vecPhase    new homogeneous phase space coordinate vector 
     *                      <b>z</b> = (<i>x, x', y, y', z, z', </i>1)<sup><i>T</i></sup>
	 */
    public void setPhaseCoordinates(PhaseVector vecPhase) {
        this.vecCoords = new PhaseVector(vecPhase);
    }
	
    
    /**
     * <p>
     * Set the response matrix <b>&Phi;</b> for the particle at the given
     * state location <b>z</b>.  The response matrix represents the sensitivity of
     * the current phase coordinate position <b>z</b> to the initial phase coordinate
     * location <b>z</b><sub>0</sub> at the start of the simulation.  That is,
     * <br/>
     * <br/>
     * &nbsp; &nbsp; <b>&Phi;</b> &equiv; &part;<b>z</b>/&part;<b>z</b><sub>0</sub>
     * <br/>
     * <br/>
     * so that small changes &Delta;<b>z</b><sub>0</sub> in the initial phase position
     * yield a corresponding change &Delta;<b>z</b> = <b>&Phi;</b>&Delta;<b>z</b><sub>0</sub>
     * in the current particle location.
     * </p>
     * 
     * @param matResp   the response matrix <b>&Phi;</b> &equiv; 
     *                  &part;<b>z</b>/&part;<b>z</b><sub>0</sub>the matResp to set
     */
    public void setResponseMatrix(PhaseMatrix matResp) {
        this.matResp = matResp;
    }

    /*
     * Attribute Query
     */
	
	/** 
     *  Returns homogeneous phase space coordinates of the particle.  The units
     *  are meters and radians.
     *
     *  @return     vector (x,x',y,y',z,z',1) of phase space coordinates
     */
    public PhaseVector getPhaseCoordinates()  { 
    	return this.vecCoords;
    }

    /**
     * <p>
     * Returns the response matrix <b>&Phi;</b> for the particle at the given
     * state location <b>z</b>.  The response matrix represents the sensitivity of
     * the current phase coordinate position <b>z</b> to the initial phase coordinate
     * location <b>z</b><sub>0</sub> at the start of the simulation.  That is,
     * <br/>
     * <br/>
     * &nbsp; &nbsp; <b>&Phi;</b> &equiv; &part;<b>z</b>/&part;<b>z</b><sub>0</sub>
     * <br/>
     * <br/>
     * so that small changes &Delta;<b>z</b><sub>0</sub> in the initial phase position
     * yield a corresponding change &Delta;<b>z</b> = <b>&Phi;</b>&Delta;<b>z</b><sub>0</sub>
     * in the current particle location.
     * </p>
     * 
     * @return the response matrix <b>&Phi;</b> &equiv; 
     *          &part;<b>z</b>/&part;<b>z</b><sub>0</sub>
     */
    public PhaseMatrix getResponseMatrix() {
        return matResp;
    }
<<<<<<< HEAD
	
	
	/**
	 * Get the fixed orbit about which betatron oscillations occur.
	 * @return the fixed orbit vector (x,x',y,y',z,z',1)
	*/
	@NoEdit		// editors should not edit this parameter as it is a computed value
=======

    /**
     * Get the fixed orbit about which betatron oscillations occur.
     * @return the reference orbit vector (x,x',y,y',z,z',1)
     * 
     * @deprecated This is a duplicate of {@link #getPhaseCoordinates()} but with a 
     *             misleading name.  I plan to get rid of it.
     */
    @Deprecated
>>>>>>> 78368823
	public PhaseVector getFixedOrbit() {
    	return this.vecCoords;		
	}

    

    /*
     * Trajectory Support
     */

    /**
     * Creates a new <code>Trajectory</code> object for <code>ParticleProbe</code> types.
     * 
     * @return  new, empty <code>ParticleTrajectory</code> object
     * 
     * @author Christopher K. Allen
     * @since  Aug 13, 2002
     * @version Nov 14, 2013
     * 
     * @see xal.model.probe.Probe#createTrajectory()
     */
    @Override
    public ParticleTrajectory createTrajectory() {
        return new ParticleTrajectory();
    }
    
    /**
     * Captures the probe's state and return it as a new <code>ProbeState</code>
     * object.
     * 
     * @return  new <code>ParticleProbeState</code> object initialized to current state
     * 
     * @author Christopher K. Allen
     * @since  Aug 13, 2002
     * @version Nov 14, 2013
     * 
     * @see xal.model.probe.Probe#createProbeState()
     */
    @Override
    public ParticleProbeState createProbeState() {
        return new ParticleProbeState(this);
    }
    
    
    /**
     * Capture the current probe state to the <code>ProbeState</code> argument.  Note
     * that the argument must be of the concrete type <code>ParticleProbeState</code>.
     * 
     * @param   state   <code>ProbeState</code> to receive this probe's state information
     * 
     * @exception IllegalArgumentException  argument is not of type <code>ParticleProbeState</code>
     */   
    @Override
    public void applyState(ProbeState state) {
        
        // Check if state is the right type
        if (!(state instanceof ParticleProbeState))
            throw new IllegalArgumentException("invalid probe state");
        
        ParticleProbeState  pps = (ParticleProbeState)state;
        
        // Set the properties of this probe according to the probe state
        super.applyState(pps);
        this.setPhaseCoordinates( pps.getPhaseCoordinates() );
        this.setResponseMatrix( pps.getResponseMatrix() );
    }
    
    @Override
    protected ProbeState readStateFrom(DataAdaptor container) throws ParsingException {
        ParticleProbeState state = new ParticleProbeState();
        state.load(container);
        return state;
    }
}<|MERGE_RESOLUTION|>--- conflicted
+++ resolved
@@ -10,11 +10,8 @@
 import xal.tools.beam.PhaseMatrix;
 import xal.tools.beam.PhaseVector;
 import xal.tools.data.DataAdaptor;
-<<<<<<< HEAD
 import xal.tools.annotation.AProperty.NoEdit;
 
-=======
->>>>>>> 78368823
 import xal.model.probe.traj.ParticleProbeState;
 import xal.model.probe.traj.ParticleTrajectory;
 import xal.model.probe.traj.ProbeState;
@@ -161,7 +158,6 @@
     public PhaseMatrix getResponseMatrix() {
         return matResp;
     }
-<<<<<<< HEAD
 	
 	
 	/**
@@ -169,17 +165,6 @@
 	 * @return the fixed orbit vector (x,x',y,y',z,z',1)
 	*/
 	@NoEdit		// editors should not edit this parameter as it is a computed value
-=======
-
-    /**
-     * Get the fixed orbit about which betatron oscillations occur.
-     * @return the reference orbit vector (x,x',y,y',z,z',1)
-     * 
-     * @deprecated This is a duplicate of {@link #getPhaseCoordinates()} but with a 
-     *             misleading name.  I plan to get rid of it.
-     */
-    @Deprecated
->>>>>>> 78368823
 	public PhaseVector getFixedOrbit() {
     	return this.vecCoords;		
 	}
