/*
 * Tracker.java
 *
 * Created on December 5, 2002, 9:26 PM
 */

package xal.model.alg;


import xal.tools.data.DataAdaptor;
import xal.tools.data.DataFormatException;
import xal.tools.data.DataTable;
import xal.tools.data.EditContext;
import xal.tools.data.GenericRecord;
import xal.tools.data.IArchive;
import xal.model.IAlgorithm;
import xal.model.IElement;
import xal.model.IProbe;
import xal.model.ModelException;
import xal.sim.scenario.AlgorithmFactory;
import xal.smf.AcceleratorSeq;

import java.util.ArrayList;
import java.util.List;



/**
 * <h1>Abstract Base Class for Tracking Algorithms</h1> 
 *  
 * <p>
 * Provides boiler plate functionality for probe 
 * tracking algorithms from which more sophisticated algorithms may
 * inherit. 
 * </p>
 * <p>
 * Tracking algorithm objects are  classes that implement the 
 * <code>IAlgorithm</code> interface.  This class provides default implementations
 * for all methods of the <code>IAlgorithm</code> interface.  Derived classes
 * must implement the <b>doPropagation()</b> abstract method in order to 
 * provide the actual dynamics of the algorithm.  Note that derived classes may 
 * wish to override the <code>propagate(IProbe, IElement)</code> method directly
 * for complete control of the propagation mechanism. 
 * </p>
 * <p>
 * This class provides the 
 * methods the methods <code>advanceProbe</code> and <code>retractProbe</code> 
 * for forward-propagating and back-propagating the common probe
 * properties upstream and downstream, respectively.  (Common
 * properties meaning all properties except the defining state, which
 * is clearly unknowable by this class.)  These methods are conveniences
 * meant to be used in the abstract method <code>doPropagation</code>.
 * </p>  
 * <p>
 * <strong>NOTES:</strong> &nbsp; CKA
 * <br>
 * &middot; We might get a significant performance upgrade by 
 * eliminating the calls to <code>validElement(IElement)</code>
 * and <code>validProbe(IProbe)</code> within the method
 * <code>propagate(IProbe, IElement)</code>.
 * <br>
 * &middot; Derived classes should call <code>registerProbeType(Class)</code>
 * in order that the 
 * the <code>validProbe()</code> method function properly, 
 * that is, identify all probes that this class recognizes.
 * <br>
 * &middot; Perhaps it's better to eliminate <code>validProbe</code>
 * as a safety measure since, in the
 * current implementation, each probe carries it's own algorithm object.
 * So the probe already knows it's valid. 
 * </p>
 *
 * @author Christopher K. Allen
 * @author Craig McChesney
 * 
 * @see #doPropagation(IProbe, IElement)
 *
 * @see xal.model.IAlgorithm
 */
public abstract class Tracker implements IAlgorithm, IArchive {


<<<<<<< HEAD
    /*
     *  Abstract Methods
     */
    
    /**
     * <p>
     * The implementation must propagate the probe through the element 
     * according to the dynamics of the 
     * specific algorithm.  Derived classes must implement this method but the
     * <code>Tracker</code> base provided convenient methods for this implementation.
     * </p>
     * <p>
     * NOTE:
     * <br>The protected method 
     * <code>advanceProbe(IProbe, IElement, double)</code>
     * is available for derived classes.  It is a convenience method
     * for performing many of the common tasks in the forward propagation 
     * of any probe.  Thus, its use is not required.
     * </p>
     *
     *  @param  probe   probe to propagate
     *  @param  elem    element acting on probe
     *
     *  @exception  ModelException  invalid probe type or error in advancing probe
     * 
     *  @see  Tracker#validProbe(IProbe)
     */
    public abstract void doPropagation(IProbe probe, IElement elem) throws ModelException;
  
  
=======
>>>>>>> 982ed3c2

    /*
     * Global Constants
     */
     
     // Trajectory update policy enumerations
     
     /** never update - this is done custom somewhere else */
     public static final int    UPDATE_CUSTOM = 0;
     
     /** save every state whenever probe is moved */
     public static final int    UPDATE_ALWAYS = 1;
         
     /** save state at element exit only      */
     public static final int    UPDATE_EXIT = 2;
     
     /** save state at element entrance */
     public static final int    UPDATE_ENTRANCE = 4;
     
     /** save state at element exit and entrance */
     public static final int    UPDATE_ENTRANCEANDEXIT = 6;
     
     
     
     
    // Archiving
     
     /** data node label for algorithm data */
     public final static String      NODETAG_ALG = "algorithm";
     
     /** attribute label for type string identifier */
     public final static String      ATTRTAG_TYPE = "type";
     
     /** attribute tag for the algorithm version number */
     public static final String      ATTRTAG_VER = "ver";
     
     
     // tracking options
    /** data node tag for common data */
    public static final String      NODETAG_TRACKER = "tracker";

    /** attribute tag for trajectory state update policy */
    public static final String      ATTRTAG_UPDATE = "update";

    /** attribute tag for debugging flag */
    public static final String      ATTRTAG_DEBUG = "debug";

    /** flag to update the beam phase in RF gaps ( a la parmila) rather than use default  values */
    public static final String       ATTRTAG_RFGAP_PHASE = "calcRfGapPhase";
      

    // EditContext
    /** EditContext table name for Tracker Data */
    private static final String     TBL_LBL_ALGORITHM = "Algorithm";
      
    /** Table record primary key name */
    public final static String      TBL_PRIM_KEY_NAME = "name";
    
    
    
    
    
    /*
     * Global Factory Methods
     */
    
    
    /**
     * Read the contents of the supplied <code>DataAdaptor</code> and return
     * a new instance of the appropriate <code>IAlgorithm</code> object
     * initialized with the data source behind the <code>DataAdaptor</code>
     * interface.
     * 
     * @param daSource <code>DataAdaptor</code> to read a Probe from
     * 
     * @return          new IAlgorithm object initialized to the given data source
     * 
     * @throws DataFormatException  bad data format, error reading data
     */
    public static IAlgorithm newInstance(DataAdaptor daSource)
            throws DataFormatException 
    {
        // Make sure this is an algorithm node
        String  strDataName = daSource.name();
        if ( !strDataName.equals(Tracker.NODETAG_ALG) )
            throw new DataFormatException("Tracker#newInstance(): not an algorithm data node - " + strDataName);
                
        String      strTypeName = daSource.stringValue(Tracker.ATTRTAG_TYPE);
        
        // Create an instance of the algorithm object
        IAlgorithm  algorithm;
        try {
            Class<?> clsAlg = Class.forName(strTypeName);
            algorithm = (IAlgorithm)clsAlg.newInstance();
            
        } catch (Exception e) {
            e.printStackTrace();
            throw new DataFormatException("Tracker#newInstance() - unknown algorithm type " + strTypeName);
            
        }
        
        // Load the algorithm and return it
        algorithm.load(daSource);
        return algorithm;   
    }

    
    
    /**
     * <p>
     * Load the sequence's model parameters for the adaptive tracker from the 
     * global XAL edit context, which is retrievable through the given
     * <code>AcceleratorSeq</code> argument.
     * </p>
     *
     * <p>
     * The actual record used for the initializing data is taken as the that
     * with the primary key having the name of the given 
     * <code>AcceleratorSeq</code> name. 
     * </p>
     * 
     * <h3>NOTE</h3>
     * <p>
     * &middot; The returned algorithm type is that specified by the <tt>"type"</tt> attribute
     * of the <code>&lt;Algorithm&gt;</code> table contained in the 
     * <code>model.params</code> file.  The developer must ensure that the <tt>Probe</tt>
     * and the <tt>Algorithm</tt> objects are of the correct type.
     * </p>
     * 
     * @param sequence  sequence from which to retrieve the algorithms' parameters.
     * 
     * @return          new IAlgorithm object initialized to the given table data
     * 
     * @throws DataFormatException  bad data format, error reading data
     * 
     * @author Christopher K. Allen
     * @since  &gt; Oct 17, 2012
     * 
     * @deprecated  I want to discourage use of this method since it return the same "default"
     *              algorithm regardless the type of probe being used.  Please refer to
     *              <code>{@link AlgorithmFactory}</code>. 
     */
    @Deprecated
    public static IAlgorithm newFromEditContext( final AcceleratorSeq sequence ) {
        return newFromEditContext( sequence.getEntranceID(), sequence );
    }
        
    /**
     * <p>
     * Load the sequence's model parameters for the adaptive tracker from the 
     * global XAL edit context, which is retrievable through the given
     * <code>AcceleratorSeq</code> argument.
     * </p>
     * 
     * <p>
     * The record used to initialize the data is that with the primary key
     * have the given value of the argument <code>strLocationId</code>.
     * </p>
     * 
     * <h3>NOTE</h3>
     * <p>
     * &middot; The returned algorithm type is that specified by the <tt>"type"</tt> attribute
     * of the <code>&lt;Algorithm&gt;</code> table contained in the 
     * <code>model.params</code> file.  The developer must ensure that the <tt>Probe</tt>
     * and the <tt>Algorithm</tt> objects are of the correct type.
     * </p>
     * 
     * @param strLocationId The location ID of the entrance parameters to use
     * @param sequence The sequence for which to get the adaptive tracker parameters.
     *
     * @return  new IAlgorithm object initialized to the given table data
     * 
     * @throws DataFormatException  bad data format, error reading data
     * 
     * @author Christopher K. Allen
     * @since  &gt; Oct 17, 2012
     * 
     * @deprecated  I want to discourage use of this method since it return the same "default"
     *              algorithm regardless the type of probe being used.  Please refer to
     *              <code>{@link AlgorithmFactory}</code>. 
     */
    @Deprecated
    public static IAlgorithm newFromEditContext( final String strLocationId, final AcceleratorSeq sequence ) {

        // If locationID is null then take the sequence entrance identifier
        String strPrimKeyVal = ( strLocationId != null ) ? strLocationId : sequence.getEntranceID();

        // Get the algorithm class name from the EditContext
        EditContext   ecXalGlobal = sequence.getAccelerator().editContext();
        DataTable     tblAlgorithm = ecXalGlobal.getTable( Tracker.TBL_LBL_ALGORITHM );
        GenericRecord recAlgorithm = tblAlgorithm.record( Tracker.TBL_PRIM_KEY_NAME,  strPrimKeyVal );

        if ( recAlgorithm == null ) {
            recAlgorithm = tblAlgorithm.record( Tracker.TBL_PRIM_KEY_NAME, "default" );  // just use the default record
        }
        
        // Get the algorithm class name from the algorithm record
        final String    strClsAlg = recAlgorithm.stringValueForKey( Tracker.ATTRTAG_TYPE );
        
        
        // Create the algorithm instance and load it with data
        IAlgorithm  algorithm;      // the new algorithm to create and initialize
        try {
            Class<?> clsTracker = Class.forName(strClsAlg);
            algorithm = (IAlgorithm) clsTracker.newInstance();
            
        } catch (Exception e) {
            e.printStackTrace();
            throw new DataFormatException("Tracker.newFromEditContext(): unknow algorithm type " + strClsAlg);
            
        }
        algorithm.load(strPrimKeyVal, ecXalGlobal);
        
        return algorithm;
    }
    
    
    /*
     * Local Attributes
     */

    //
    //  Tracker Properties
    //
    /** string type identifier of this algorithm */
    private String              m_strType;
    
    /** version of this algorithm */
    private int                 m_intVersion;
    
    /**
     * Class type of the current probe.
     * @deprecated This property is never used 
     */
    @Deprecated
    private Class<? extends IProbe>         probeType;

    /** 
     * List of all probe classes recognized by this algorithm 
     */
    private List<Class<? extends IProbe>>   m_lstProbes;

     
    //
    // Tracker Settings
    //
     
    /** 
     * flag to track the beam phase in multi gap cavities 
     */
    private boolean            m_bolCalcRfGapPhase = false;

    /**
     * The frequency of storing probe states
     */
    private int         m_enmUpdatePolicy = Tracker.UPDATE_ALWAYS;
    
    /**
     * Debugging output flag
     */
    private boolean     m_bolDebug = false;
    
    /** 
     * id of element from which to start propagation 
     */
    private String      m_strElemStart = null;
    
    /** 
     * id of element at which to stop propagation 
     */
    private String      m_strElemStop = null;
    
    /**
     * Flag indicating that propagation should stop at the entrance of
     * the stop element.
     */
    private boolean     bolInclStopElem = true;
    
    /** 
     * have we started propagating 
     */
    private boolean     m_bolIsStarted = true;
    
    /**
     * has stop element already been encountered in propagation?
     */
    private boolean     m_bolIsStopped = false;
    

    //
    // Tracker State 
    //    
     
    /** 
     * The tracking position of the within the current element    
     */
    private double      m_dblPosElem = 0.0;
    
    
    /*
     * Initialization
     */
   
    /**
     *  <p>Creates a new, empty, instance of Tracker.</p>
     *
     *  <p>
     *  Note that if the child algorithm may handle more than one probe type the 
     *  additional types should be registered using the method registerProbeType()
     *  in the constructor.
     *  </p>
     *
     *  @param      strType         string type identifier of algorithm
     *  @param      intVersion      version of algorithm
     *  @param      clsProbeType    class object for probe handled by this algorithm.
     */
    protected Tracker(String strType, int intVersion, Class<? extends IProbe> clsProbeType) {
        this.m_strType = strType;
        this.m_intVersion = intVersion;
        this.m_lstProbes = new ArrayList<Class<? extends IProbe>>();
        this.probeType = clsProbeType;
        this.m_bolDebug = false;
        
        this.registerProbeType(clsProbeType);
    };
    
    /**
     * Copy constructor for Tracker
     *
     * @param       sourceTracker   Tracker that is being copied
     */
    protected Tracker(Tracker sourceTracker) {
        this(sourceTracker.m_strType, sourceTracker.m_intVersion, sourceTracker.probeType);
        
        this.m_bolCalcRfGapPhase = sourceTracker.m_bolCalcRfGapPhase;
        this.m_enmUpdatePolicy = sourceTracker.m_enmUpdatePolicy;
        this.m_bolDebug = sourceTracker.m_bolDebug;
        this.m_strElemStart = sourceTracker.m_strElemStart;
        this.m_strElemStop = sourceTracker.m_strElemStop;
        this.m_bolIsStopped = sourceTracker.m_bolIsStopped;
        this.m_bolIsStarted = sourceTracker.m_bolIsStarted;
        this.m_dblPosElem = sourceTracker.m_dblPosElem;
    }
    
//    /**
//     * Creates a deep copy of Tracker
//     */
//    @Override
//    public Tracker copy() {
//        return new Tracker( this );
//    }
    
    
    /**
     * Set the frequency of probe trajectory updates.
     * 
     * @param enmPolicy  probe update policy enumeration code
     */
    public void setProbeUpdatePolicy(int enmPolicy) {
        this.m_enmUpdatePolicy = enmPolicy;
    }
    
    /**
     * Set or clear the debugging mode flag.  
     * 
     * @param bolDebug
     */
    public void setDebugMode(boolean bolDebug)  {
        this.m_bolDebug = bolDebug;
    }
    
    /**
     * Set the current position within the element though which the 
     * probe is being propagated.
     * 
     * @param dblPosElem    current element position in <b>meters</b>
     */
    public void setElemPosition(double dblPosElem) {
        this.m_dblPosElem = dblPosElem;
    }
    

    /*
     * Accessing
     */

    /**
     * Return the probe trajectory updating policy.
     * 
     * @return  enumeration code for the update policy
     */ 
    public int  getProbeUpdatePolicy()  {
        return this.m_enmUpdatePolicy;
    }
    
    /**
     * Indicate whether or not algorithm is in debug mode.
     *  
     * @return  <code>true</code> if in debug mode
     */
    public boolean getDebugMode()   {
        return this.m_bolDebug;
    }
    
    /**
     * Returns the flag that indicates whether or not the stop
     * element is propagated through.
     * 
     * @return  <code>true</code> indicates propagation stops after the stop element,
     *          <code>false</code> indicates propagation stops before the stop element (entrance)
     *
     * @author Christopher K. Allen
     * @since  Oct 20, 2014
     */
    public boolean  isStopElementIncluded() {
        return this.bolInclStopElem;
    }
    
//    /**
//     * TODO CKA - Remove, never used.
//     * 
//     * @author Christopher K. Allen
//     * @since  Oct 20, 2014
//     */
//    public Class<? extends IProbe> getProbeType() {
//        return probeType;
//    }
    
    
    /*
     *  Abstract Methods
     */
    
    /**
     * <p>
     * The implementation must propagate the probe through the element 
     * according to the dynamics of the 
     * specific algorithm.  Derived classes must implement this method but the
     * <code>Tracker</code> base provided convenient methods for this implementation.
     * </p>
     * <p>
     * NOTE:
     * <br/>The protected method 
     * <code>advanceProbe(IProbe, IElement, double)</code>
     * is available for derived classes.  It is a convenience method
     * for performing many of the common tasks in the forward propagation 
     * of any probe.  Thus, its use is not required.
     * </p>
     *
     *  @param  probe   probe to propagate
     *  @param  elem    element acting on probe
     *
     *  @exception  ModelException  invalid probe type or error in advancing probe
     * 
     *  @see  Tracker#validProbe(IProbe)
     */
    public abstract void doPropagation(IProbe probe, IElement elem) throws ModelException;
  
  
    /*
     *  IAlgorithm Interface
     */

    /** 
     * Indicates whether to calculate the beam phase in multi gap Rf cavities,
     * (a la Parmila) rather than use default values (a  la Trace   3D)
     * 
     * @return <code>true</code> if phase calculations are made, <code>false</code> otherwise
     */  
    public boolean getRfGapPhaseCalculation() { return m_bolCalcRfGapPhase;}


    /**
     *  Return the algorithm type.
     *  
     *  @return     name of the integration algorithm
     */
    @Override
    public String getType() { return m_strType; };
    
    /** 
     *  Returns the version number of this algorithm
     *
     *  @return     version number of the integration algorithm 
     */
    @Override
    public int getVersion() { return m_intVersion; };
    
    /**  
     *  Check if probe can be handled by this algorithm.
     *
     *  @param  ifcProbe    probe interface to be validated
     *  @return             true if algorithm supports the probe type
     */
    public boolean validProbe(IProbe ifcProbe)  {
        return m_lstProbes.contains( ifcProbe.getClass() );
    }
    
    /**
     * Get the modeling element string identifier where propagation is to start.
     * 
     * @return  string id if element is defined, null otherwise
     */
    @Override
    public String getStartElementId() {
        return m_strElemStart;
    }

    /**
     * Get the modeling element string identifier where propagation is to stop.
     * 
     * @return  string id if element is defined, null otherwise
     */
    @Override
    public String getStopElementId() {
        return m_strElemStop;
    }

    
    
    /** 
     * Toggle the RF phase calculation on or off. 
     * 
     * @param   tf  flag for turning on/off the phase calculations
     */
    @Override
    public void setRfGapPhaseCalculation(boolean tf) { m_bolCalcRfGapPhase=tf;}

    /**
     * Sets the element from which to start propagation.
     * 
     * @param id <code>String</code> id of the element from which to start propagation
     */
    @Override
    public void setStartElementId(String id) {
        this.m_strElemStart = id;
        
        if (id == null) {
            this.m_bolIsStarted = true;
            this.m_bolIsStopped = false;

        } else  {
            this.m_bolIsStarted = false;
            this.m_bolIsStopped = false;
        }
    }

    /**
     * Sets the element at which to stop propagation.
     * 
     * @param id <code>String</code> id of the element at which to stop propagation
     */
    @Override
    public void setStopElementId(String id) {
        this.m_strElemStop = id;
        this.m_bolIsStopped = false;
    }
    
    /**
     * Sets the flag that determines whether or not the
     * propagation stops at the entrance of the stop element (if set),
     * or at the exit of the stop node.  The later case is the default.
     *  
     * @param bolInclStopElem    propagation stops after stop element if <code>true</code>,
     *                           before the stop element if <code>false</code>
     *
     * @author Christopher K. Allen
     * @since  Oct 20, 2014
     */
    @Override
    public void setIncludeStopElement(boolean bolInclStopElem) {
        this.bolInclStopElem = bolInclStopElem; 
    }

    /**
     * reset the Start Element Id to null
     */
    @Override
    public void unsetStartElementId() {
        setStartElementId(null);
    }

    /**
     * reset the Stop Element Id to null
     */
    @Override
    public void unsetStopElementId() {
        setStopElementId(null);
    }

    /**
     * Initializes the algorithm to begin a new propagation cycle.
     * 
     * @see xal.model.IAlgorithm#initialize()
     */
    @Override
    public void initialize()    {
        if (this.getStartElementId() == null)   {
            this.m_bolIsStarted = false;
            
        }   else {
            this.m_bolIsStarted = true;
        }

        this.m_bolIsStopped = false;
    }

    /**
     * <h3>Propagates the probe through the element</h3>
     * 
     * <p>
     * <strong>NOTE:</strong> &nbsp; CKA
     * <br>
     * &middot; We might get a significant performance upgrade by 
     * eliminating the internal call to 
     * <code>{@link #validProbe(IProbe)}</code>.
     * <br>
     * &middot; The method <code>validElement(IElement)}</code>
     * needs to be called here in the current implementation.  It is 
     * called for every element - Is there a better (faster) way?
     * </p>
     * 
     *  @param  probe   probe to propagate
     *  @param  elem    element acting on probe
     *
     *  @exception  ModelException  invalid probe type or error in advancing probe
     */
    @Override
    public void propagate(IProbe probe, IElement elem) throws ModelException {
        
//        if (!this.validProbe(probe))        // wrong probe type for algorithm
//            throw new ModelException("Tracker::propagate() - cannot propagate, invalid probe type.");

        if (!this.validElement(elem))       // check if we can propagate with this algorithm
            return;
        
       probe.setCurrentElement(elem.getId());
       probe.setCurrentElementTypeId(elem.getType());
       probe.setCurrentHardwareId(elem.getHardwareNodeId());
//     sako *** IMPORTANT CHANGES
//        this is now moved to Element.propagate this.setElemPosition(0.0);
        
        if ((this.getProbeUpdatePolicy() & Tracker.UPDATE_ENTRANCE) == Tracker.UPDATE_ENTRANCE)
            probe.update();
              
        doPropagation(probe, elem);
        
        // Temporary (hopefully) Kluge
        //  If the element is an RF gap we record the time at which the probe
        //  exited the element.
//        if (elem instanceof IdealRfGap) {
//            
//            ERROR!
//            
//            IdealRfGap      elmRfGap = (IdealRfGap)elem;
//            
//            double  dblTime   = probe.getTime();
//            double  dblCavPhs = probe.getCoupledCavityPhase();
//            
//            dblCavPhs += elmRfGap.compCoupledCavityPhaseShift(probe);
//            
////            probe.setRfGapExitTime(dblTime);
//            probe.setCoupledCavityPhaseShift(dblCavPhs);
//        }
        
        if ((this.getProbeUpdatePolicy() & Tracker.UPDATE_EXIT) == Tracker.UPDATE_EXIT)
            probe.update();
    };
    

    /*
     * IContextAware Interface
     */
    
    /**
     * Load the parameters of this <code>IAlgorithm</code> object from the
     * table data in the given <code>EditContext</code>.  
     * 
     * Here we load only the parameters specific to the base class.  It is expected
     * that Subclasses should override this method to recover the data particular 
     * to there own operation.
     * 
     * @param   strPrimKeyVal   primary key value specifying the name of the data record
     * @param   ecTableData     EditContext containing table data
     * 
     * @see xal.tools.data.IContextAware#load(String, EditContext)
     */
    @Override
    public void load(final String strPrimKeyVal, final EditContext ecTableData) throws DataFormatException {
        
        // Get the algorithm class name from the EditContext
        DataTable     tblAlgorithm = ecTableData.getTable( Tracker.TBL_LBL_ALGORITHM );
        GenericRecord recTracker = tblAlgorithm.record( Tracker.TBL_PRIM_KEY_NAME,  strPrimKeyVal );

        if ( recTracker == null ) {
            recTracker = tblAlgorithm.record( Tracker.TBL_PRIM_KEY_NAME, "default" );  // just use the default record
        }

        final boolean   bolDebug  = recTracker.booleanValueForKey( Tracker.ATTRTAG_DEBUG );
        final int       enmUpdate = recTracker.intValueForKey( Tracker.ATTRTAG_UPDATE );
        final boolean   bolCalcRf = recTracker.booleanValueForKey( Tracker.ATTRTAG_RFGAP_PHASE );
        
        this.setDebugMode(bolDebug);
        this.setProbeUpdatePolicy(enmUpdate);
        this.setRfGapPhaseCalculation(bolCalcRf);
    }    

    
    /*
     * IArchive Interface
     */

    /**
     * Load the state and settings of this algorithm from a data source
     * exposing the <code>DataAdaptor</code> interface.  Subclasses should
     * override this method to recover the data particular to there own
     * operation.
     * 
     * @param   daSource     data source containing algorithm configuration
     * 
     * @throws  DataFormatException     bad format in algorithm data
     * 
     * @see xal.tools.data.IArchive#load(xal.tools.data.DataAdaptor)
     */
    @Override
    public void load(DataAdaptor daSource) throws DataFormatException {
        
        // Make sure we have proper data source
        String  strDataName = daSource.name();
        if ( !strDataName.equals(Tracker.NODETAG_ALG) )
            throw new DataFormatException("Tracker#load() - wrong data source " + strDataName);

        // Get the data node for the base class parameters
        DataAdaptor daTracker = daSource.childAdaptor(NODETAG_TRACKER);
        if (daTracker == null)
            throw new DataFormatException("Tracker#load() - missing data node " + Tracker.NODETAG_TRACKER);
        
        if (daTracker.hasAttribute(ATTRTAG_UPDATE))
            this.setProbeUpdatePolicy( daTracker.intValue(ATTRTAG_UPDATE) );
            
        if (daTracker.hasAttribute(ATTRTAG_DEBUG))
            this.setDebugMode( daTracker.booleanValue(ATTRTAG_DEBUG) );
 
        if (daTracker.hasAttribute(ATTRTAG_RFGAP_PHASE))
            m_bolCalcRfGapPhase = daTracker.booleanValue(ATTRTAG_RFGAP_PHASE);
    }

    /**
     * Save the state and settings of this algorithm to a data source 
     * exposing the <code>DataAdaptor</code> interface.  Subclasses should
     * override this method to store the data particular to there own 
     * operation.
     * 
     * @param   daptArchive     data source to receive algorithm configuration
     * 
     * @see xal.tools.data.IArchive#save(xal.tools.data.DataAdaptor)
     */
    @Override
    public void save(DataAdaptor daptArchive) {
        
        DataAdaptor daptAlg = daptArchive.createChild(NODETAG_ALG);
        daptAlg.setValue(ATTRTAG_TYPE, this.getType());
        daptAlg.setValue(ATTRTAG_VER, this.getVersion());
        
        DataAdaptor daptTrack = daptAlg.createChild(NODETAG_TRACKER);
        daptTrack.setValue(ATTRTAG_DEBUG, this.getDebugMode());
        daptTrack.setValue(ATTRTAG_UPDATE, this.getProbeUpdatePolicy());
        daptTrack.setValue(ATTRTAG_RFGAP_PHASE, this.getRfGapPhaseCalculation());
    }
     
    
    /*
     * Propagation Dynamics
     */    
    
    /**
     *  <p>
     *  Convenience method for common propagation dynamics for all probes.  
     *  This method performs
     *  propagation tasks that are common to all probes.
     *  </p>
     *  <p>
     *  Advances the position, time, and the kinetic energy of the probe through
     *  a subsection of the specified element of the specified length.
     *  </p>
     *
     *  @param  probe       target probe whose position and energy will be modified.
     *  @param  elem        element acting on probe
     *  @param  dblLen      length of element subsection to advance through
     *
     *  @exception  ModelException    unable to advance probe through element
     */
    protected void advanceProbe(IProbe probe, IElement elem, double dblLen) 
        throws ModelException 
    {

        // Initial conditions of the probe
        double  s0   = probe.getPosition();
        double  t0   = probe.getTime();
        double  phi0 = probe.getLongitinalPhase();
        double  W0   = probe.getKineticEnergy();
        
        // Properties of the element
        double  dL   = dblLen;
        double  dT   = elem.elapsedTime(probe, dblLen);
        double  dphi = elem.longitudinalPhaseAdvance(probe, dblLen);
        double  dW   = elem.energyGain(probe, dblLen);
        
        // Advance the probe position and energy
        double  s1   = s0 + dL;
        double  t1   = t0 + dT;
        double  phi1 = phi0 + dphi;
        double  W1   = W0 + dW;
        
        probe.setPosition(s1);
        probe.setTime(t1);
        probe.setLongitudinalPhase(phi1);
        probe.setKineticEnergy(W1);
        
        // The algorithm "element position" is also set in Element#propagate() ??!!
        this.setElemPosition(this.getElemPosition() + dL);

        // Update probe trajectory
        if (this.getProbeUpdatePolicy() == Tracker.UPDATE_ALWAYS)
            probe.update();
    };
    
    /** 
     * <p>Override of xal.model.alg.Tracker#advanceProbe(xal.model.IProbe, xal.model.IElement, double)</p>
     * 
     * <p>
     * This method is the <b>converse</b> of 
     * <code>advanceProbe(IProbe, IElement, double)</code>.
     * Rather than forward propagating the probe through an 
     * <code>IElement</code> object, the method back-propagates the
     * probe object. These effects include the <em>loss</em> of 
     * kinetic energy, the <em>decrement</em> of lattice position, etc.
     * </p>
     * <p>
     * NOTES: CKA
     * <br>
     * &middot; In order to use this method the derived class
     * must override the <code>propagate</code> method, since it default
     * implementation forward propagates the probe.
     * </p>
     * 
     * @param probe     beam probe to propagate backwards 
     * @param elem      element through which beam is backwards propagated
     * @param dblLen    distance to backward propagate the beam
     * 
     * @throws ModelException error occured while trying to update the probe values (unlikely)
     *
     * @author Christopher K. Allen
     * @since Feb 3, 2009
     *
     * @see #advanceProbe(IProbe, IElement, double)
     */
    protected void retractProbe(IProbe probe, IElement elem, double dblLen)
        throws ModelException 
    {

        // Initial conditions of the probe
        double  h0   = this.getElemPosition();    // position within element
        double  s0   = probe.getPosition();       // position within sequence
        double  t0   = probe.getTime();           // time in sequence
        double  phi0 = probe.getLongitinalPhase();// longitudinal phase position
        double  W0   = probe.getKineticEnergy();  // total kinetic energy

        // Properties of the element
        double  dh   = dblLen;                           // change in position
        double  dt   = elem.elapsedTime(probe, dblLen);   // change in time
        double  dphi = elem.longitudinalPhaseAdvance(probe, dblLen);
        double  dW   = elem.energyGain(probe, dblLen);    // change in energy

        // Retreat the probe position and energy
        double  h1   = h0 - dh;
        double  s1   = s0 - dh;
        double  t1   = t0 - dt;
        double  phi1 = phi0 + dphi;
        double  W1   = W0 - dW;

        this.setElemPosition(h1);
        probe.setPosition(s1);
        probe.setTime(t1);
        probe.setLongitudinalPhase(phi1);
        probe.setKineticEnergy(W1);
        
        // Update probe trajectory
        if (this.getProbeUpdatePolicy() == Tracker.UPDATE_ALWAYS)
            probe.update();
    }

    /**
     * <p>
     * Check if the specified element is requires probe propagating.  That is,
     * is the element within the specified start and stop boundaries defined
     * with this algorithm object.
     * </p>
     * <p>
     * NOTE: CKA
     * <br>
     * &middot; Maybe there is a better way of using start and stop
     * elements.
     * </p>
     * 
     * @param       elem    element interface to validate propagation
     * @return      <b>true</b> if we propagate, <b>false</b> if not
     */
    protected boolean validElement(IElement elem) {

        // Check if we're already stopped
        if (this.m_bolIsStopped) {  
            return false;
        }

        // Check if there is a starting element defined and 
        if (!this.m_bolIsStarted) {                     // we haven't started propagating yet         
               
            if (this.getStartElementId().equals(elem.getId())) {  // reached the starting element
                this.m_bolIsStarted = true;                
                
            } else {                // we haven't started and we haven't reached the start element
                return false;
                
            }
        }


        // Check if this is the last element to propagate (still propagate, but set flag) 
        if (this.getStopElementId() != null )
            if (this.getStopElementId().equals(elem.getId())) {
                this.m_bolIsStopped = true;
                
                if(this.isStopElementIncluded() == false)
                    return false;
            }
        
        // No stopping criterion encountered
        return true;
    }
        
    
    /*
     *  Support Functions
     */
    
    /**
     *  Register the class of a probe recognized by this algorithm.  This method should
     *  be called in the constructor of all derived classes for each additional probe that 
     *  the algorithm may propagate.
     *
     *  @param  clsProbeType    class object of probe which this algorithm can propagate
     */
    protected void  registerProbeType(Class<? extends IProbe> clsProbeType)   {
        m_lstProbes.add(clsProbeType);
    }
    
     /**
      * Return the current position within the element through which
      * the probe is being propagated
      * 
      * @return     the current element position in <b>meters</b>
      */
    protected double getElemPosition() {
        return m_dblPosElem;
    }
    
}


/*
 *  Storage
 */
    
///**
//*  All derived algorithms must implement this method for advancing the state
//*  of supported probes.
//*  This method advances the state of the probe through the provided element.
//*
//*  @param  probe       probe whose state is to be advanced
//*  @param  elem        element that acts on probe
//*  @param  dblLen      length of element subsection to advance
//*
//*  @exception  ModelException    unable to advance probe state
//*/
//protected abstract void advanceState(IProbe probe, IElement elem, double dblLen) 
//throws ModelException;
        
///**
//* Returns the number of sections to break the specified element into for
//* propagation.
//* 
//* @param elem element currenly acting on probe
//* 
//* @return integer indicating number of element subsections
//*/
//protected abstract int elementSubsections(IElement elem);


///**
//* Propagates the probe through the element.
//*
//*  @param  probe   probe to propagate
//*  @param  elem    element acting on probe
//*
//*  @exception  ModelException  invalid probe type or error in advancing probe
//*/
//public void propagate(IProbe probe, IElement elem) throws ModelException {
//        
//  if (!this.validProbe(probe))
//      throw new ModelException("Tracker::propagate() - cannot propagate, invalid probe type.");
//        
//  double currentPosition = 0;
//  double nextInterval;
//  do {
//    nextInterval = nextIntervalFrom(elem, currentPosition);
//    System.out.println("propagate elem: " + elem.getId() + " currPos: " + currentPosition + " nextInterval: " + nextInterval);
//    this.advanceState(probe, elem, nextInterval);
//    this.advanceProbe(probe, elem, nextInterval);
//    probe.update();
//    currentPosition += nextInterval;
//  } while (currentPosition < elem.getLength());
//};

<|MERGE_RESOLUTION|>--- conflicted
+++ resolved
@@ -80,7 +80,6 @@
 public abstract class Tracker implements IAlgorithm, IArchive {
 
 
-<<<<<<< HEAD
     /*
      *  Abstract Methods
      */
@@ -111,8 +110,6 @@
     public abstract void doPropagation(IProbe probe, IElement elem) throws ModelException;
   
   
-=======
->>>>>>> 982ed3c2
 
     /*
      * Global Constants
@@ -330,92 +327,91 @@
     }
     
     
+
+    
     /*
      * Local Attributes
      */
 
-    //
-    //  Tracker Properties
-    //
     /** string type identifier of this algorithm */
     private String              m_strType;
     
     /** version of this algorithm */
     private int                 m_intVersion;
     
+    /** 
+     * List of all probe classes recognized by this algorithm 
+     */
+    private List<Class<? extends IProbe>>   m_lstProbes;
+
+    /** 
+     * flag to track the beam phase in multi gap cavities 
+     */
+    private boolean            m_bolCalcRfGapPhase = false;
+
+    /*
+     * Tracker Settings
+     */
+     
+    /**
+     * The frequency of storing probe states
+     */
+    private int         m_enmUpdatePolicy = Tracker.UPDATE_ALWAYS;
+    
+    /**
+     * Debugging output flag
+     */
+    private boolean     m_bolDebug = false;
+    
+    /** 
+     * id of element from which to start propagation 
+     */
+    private String      m_strElemStart = null;
+    
+    /** 
+     * id of element at which to stop propagation 
+     */
+    private String      m_strElemStop = null;
+    
+    /**
+     * Flag indicating that propagation should stop at the entrance of
+     * the stop element.
+     */
+    private boolean     bolInclStopElem = true;
+    
+    /** 
+     * have we started propagating 
+     */
+    private boolean     m_bolIsStarted = true;
+    
+    /**
+     * has stop element already been encountered in propagation?
+     */
+    private boolean     m_bolIsStopped = false;
+    
+    
+
+    /*
+     * Tracker State 
+     */    
+     
+    /** 
+     * The tracking position of the within the current element    
+     */
+    private double      m_dblPosElem = 0.0;
+    
     /**
      * Class type of the current probe.
      * @deprecated This property is never used 
      */
     @Deprecated
     private Class<? extends IProbe>         probeType;
-
-    /** 
-     * List of all probe classes recognized by this algorithm 
-     */
-    private List<Class<? extends IProbe>>   m_lstProbes;
-
-     
-    //
-    // Tracker Settings
-    //
-     
-    /** 
-     * flag to track the beam phase in multi gap cavities 
-     */
-    private boolean            m_bolCalcRfGapPhase = false;
-
-    /**
-     * The frequency of storing probe states
-     */
-    private int         m_enmUpdatePolicy = Tracker.UPDATE_ALWAYS;
-    
-    /**
-     * Debugging output flag
-     */
-    private boolean     m_bolDebug = false;
-    
-    /** 
-     * id of element from which to start propagation 
-     */
-    private String      m_strElemStart = null;
-    
-    /** 
-     * id of element at which to stop propagation 
-     */
-    private String      m_strElemStop = null;
-    
-    /**
-     * Flag indicating that propagation should stop at the entrance of
-     * the stop element.
-     */
-    private boolean     bolInclStopElem = true;
-    
-    /** 
-     * have we started propagating 
-     */
-    private boolean     m_bolIsStarted = true;
-    
-    /**
-     * has stop element already been encountered in propagation?
-     */
-    private boolean     m_bolIsStopped = false;
-    
-
-    //
-    // Tracker State 
-    //    
-     
-    /** 
-     * The tracking position of the within the current element    
-     */
-    private double      m_dblPosElem = 0.0;
-    
     
     /*
      * Initialization
      */
-   
+    
+    
     /**
      *  <p>Creates a new, empty, instance of Tracker.</p>
      *
@@ -457,9 +453,9 @@
         this.m_dblPosElem = sourceTracker.m_dblPosElem;
     }
     
-//    /**
-//     * Creates a deep copy of Tracker
-//     */
+    /**
+     * Creates a deep copy of Tracker
+     */
 //    @Override
 //    public Tracker copy() {
 //        return new Tracker( this );
@@ -484,21 +480,15 @@
         this.m_bolDebug = bolDebug;
     }
     
-    /**
-     * Set the current position within the element though which the 
-     * probe is being propagated.
-     * 
-     * @param dblPosElem    current element position in <b>meters</b>
-     */
-    public void setElemPosition(double dblPosElem) {
-        this.m_dblPosElem = dblPosElem;
-    }
-    
-
+    
+    
+    
+    
     /*
      * Accessing
      */
-
+    
+    
     /**
      * Return the probe trajectory updating policy.
      * 
@@ -567,11 +557,14 @@
      *
      *  @exception  ModelException  invalid probe type or error in advancing probe
      * 
-     *  @see  Tracker#validProbe(IProbe)
-     */
-    public abstract void doPropagation(IProbe probe, IElement elem) throws ModelException;
-  
-  
+     * @author Christopher K. Allen
+     * @since  Oct 20, 2014
+     */
+    public Class<? extends IProbe> getProbeType() {
+        return probeType;
+    }
+    
+    
     /*
      *  IAlgorithm Interface
      */
@@ -750,7 +743,6 @@
             return;
         
        probe.setCurrentElement(elem.getId());
-       probe.setCurrentElementTypeId(elem.getType());
        probe.setCurrentHardwareId(elem.getHardwareNodeId());
 //     sako *** IMPORTANT CHANGES
 //        this is now moved to Element.propagate this.setElemPosition(0.0);
@@ -760,27 +752,10 @@
               
         doPropagation(probe, elem);
         
-        // Temporary (hopefully) Kluge
-        //  If the element is an RF gap we record the time at which the probe
-        //  exited the element.
-//        if (elem instanceof IdealRfGap) {
-//            
-//            ERROR!
-//            
-//            IdealRfGap      elmRfGap = (IdealRfGap)elem;
-//            
-//            double  dblTime   = probe.getTime();
-//            double  dblCavPhs = probe.getCoupledCavityPhase();
-//            
-//            dblCavPhs += elmRfGap.compCoupledCavityPhaseShift(probe);
-//            
-////            probe.setRfGapExitTime(dblTime);
-//            probe.setCoupledCavityPhaseShift(dblCavPhs);
-//        }
-        
         if ((this.getProbeUpdatePolicy() & Tracker.UPDATE_EXIT) == Tracker.UPDATE_EXIT)
             probe.update();
     };
+
     
 
     /*
@@ -821,9 +796,11 @@
     }    
 
     
+
     /*
      * IArchive Interface
      */
+     
 
     /**
      * Load the state and settings of this algorithm from a data source
@@ -975,29 +952,25 @@
     {
 
         // Initial conditions of the probe
-        double  h0   = this.getElemPosition();    // position within element
-        double  s0   = probe.getPosition();       // position within sequence
-        double  t0   = probe.getTime();           // time in sequence
-        double  phi0 = probe.getLongitinalPhase();// longitudinal phase position
-        double  W0   = probe.getKineticEnergy();  // total kinetic energy
+        double  h0 = this.getElemPosition();    // position within element
+        double  s0 = probe.getPosition();       // position within sequence
+        double  t0 = probe.getTime();           // time in sequence
+        double  W0 = probe.getKineticEnergy();  // total kinetic energy
 
         // Properties of the element
-        double  dh   = dblLen;                           // change in position
-        double  dt   = elem.elapsedTime(probe, dblLen);   // change in time
-        double  dphi = elem.longitudinalPhaseAdvance(probe, dblLen);
-        double  dW   = elem.energyGain(probe, dblLen);    // change in energy
+        double  dh  = dblLen;                           // change in position
+        double  dt = elem.elapsedTime(probe, dblLen);   // change in time
+        double  dW = elem.energyGain(probe, dblLen);    // change in energy
 
         // Retreat the probe position and energy
-        double  h1   = h0 - dh;
-        double  s1   = s0 - dh;
-        double  t1   = t0 - dt;
-        double  phi1 = phi0 + dphi;
-        double  W1   = W0 - dW;
+        double  h1 = h0 - dh;
+        double  s1 = s0 - dh;
+        double  t1 = t0 - dt;
+        double  W1 = W0 - dW;
 
         this.setElemPosition(h1);
         probe.setPosition(s1);
         probe.setTime(t1);
-        probe.setLongitudinalPhase(phi1);
         probe.setKineticEnergy(W1);
         
         // Update probe trajectory
@@ -1005,6 +978,8 @@
             probe.update();
     }
 
+
+    
     /**
      * <p>
      * Check if the specified element is requires probe propagating.  That is,
@@ -1054,6 +1029,11 @@
         return true;
     }
         
+
+    
+    
+    
+
     
     /*
      *  Support Functions
@@ -1069,6 +1049,7 @@
     protected void  registerProbeType(Class<? extends IProbe> clsProbeType)   {
         m_lstProbes.add(clsProbeType);
     }
+    
     
      /**
       * Return the current position within the element through which
@@ -1080,12 +1061,25 @@
         return m_dblPosElem;
     }
     
+    /**
+     * Set the current position within the element though which the 
+     * probe is being propagated.
+     * 
+     * @param dblPosElem    current element position in <b>meters</b>
+     */
+    public void setElemPosition(double dblPosElem) {
+        this.m_dblPosElem = dblPosElem;
+    }
+
 }
+
 
 
 /*
  *  Storage
  */
+
+
     
 ///**
 //*  All derived algorithms must implement this method for advancing the state
