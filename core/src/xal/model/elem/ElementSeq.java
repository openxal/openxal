/*
 * ElementSeq.java
 *
 * Created on February 20, 2003, 11:13 AM
 */

package xal.model.elem;


import java.io.PrintWriter;
import java.io.StringWriter;
import java.util.ArrayList;
import java.util.Iterator;
import java.util.List;

import xal.model.CompositeGlobalIterator;
import xal.model.IComponent;
import xal.model.IComposite;
import xal.model.IElement;
import xal.model.IProbe;
import xal.model.ModelException;
import xal.sim.scenario.LatticeElement;



/**
 * <p>
 * Convenience abstract base class for a composite modeling element.  The 
 * composite is represented as a sequence of modeling elements, perhaps other
 * composites.  Specifically we have an ordered list of child modeling elements.
 * </p>
 * <p>
 * Propagation of probes (objects exposing the <code>IProbe</code> interface)
 * is done by passing it sequentially to each child.  Of course if a child is 
 * also a composite the same is done there.
 * </p>
 *   
 * @author  Christopher K. Allen
 * @version 2.0 February, 2009
 */
public abstract class ElementSeq implements IComposite {

    
    /*
     *  Global Attributes
     */
    
    /** default number of element positions to reserve in list array */
    public static final int         s_szDefReserve = 10;
    
    
    
    
    /*
     *  Defining Attributes
     */
    
    /** the element type identifier */
    private String      m_strType;
    
    /** element instance identifier of element */
    private String      m_strId;
    
    /** Identifier string of the model hardware node */
    private String      strSmfId;
    

    /** user comments regarding this sequence */
    private String      m_strComment;

    /** the parent composite structure that owns this composite element */
    private IComposite  cpsParent;
    
    
    /** 
     * List of IComponent objects composing composite sequence
     * order upstream to downstream 
     */
    private List<IComponent>        m_lstCompsForward;
    
    /** 
     * List of IComponent objects composing composite sequence
     * order downstream to upstream.
     */
    private List<IComponent>        m_lstCompsBackward;
    

    /*
     * Initialization
     */    
     
    /**
     *  Creates a new instance of <code>ElementSeq</code> without of the
     *  given soft type but without a sequence identifier.
     *  
     *  @param  strType     soft type of the sequence (defined by the child class)
     */
    public ElementSeq(String strType) {
        this(strType, null , s_szDefReserve);
    }
 
    /**
     *  Creates a new instance of <code>ElementSeq</code> with the
     *  given soft type and sequence identifier.
     *
     *  @param  strType     soft type of the sequence (defined by the child class)
     *  @param  strId       identifier of the sequence
     */
    public ElementSeq(String strType, String strId) {
        this(strType, strId, s_szDefReserve);
    }
 
    /**
     *  Creates a new instance of <code>ElementSeq</code> with the
     *  given soft type and sequence identifier.
     *  Also reserves space for a the sequence elements.
     *  This saves a little CPU time if the relative size of the
     *  sequence is known <i>a priori</i>.
     *
     *  @param  strType     soft type of the sequence (defined by the child class)
     *  @param  strId       identifier of the sequence
     *  @param  szReserve   number of Element spaces to reserve
     */
    public ElementSeq(String strType, String strId, int szReserve) {
        m_lstCompsForward = new ArrayList<IComponent>(szReserve);
        m_lstCompsBackward = new ArrayList<IComponent>(szReserve);
        m_strType = strType;
        m_strId = strId;
        strSmfId = "";
    }

    
	/**
	 * Initialization method to be provided by the user
	 * 
	 * @param latticeElement the SMF node to convert
	 */
	public void initializeFrom(LatticeElement latticeElement)
	{
        String  strElemId = latticeElement.getModelingElementId();
        String  strSmfId  = latticeElement.getHardwareNode().getId();
        
        setId( strElemId != null ? strElemId : strSmfId);
        setHardwareNodeId(strSmfId);
//		setId(latticeElement.getNode().getId());
	}
    
    /**
     *  Set the string identifier for the element.
     *
     *  @param  strId       new string identifier for element
     */
    public void setId(String strId) {
        m_strId = strId;
    };

    /**
     * Sets the string identifier of the hardware node which this
     * element models.  Node that this sequence probably models an
     * accelerator sector, or logical unit.  Thus, this ID is likely
     * of the type "HEBT", "RING", "DTL", etc.
     * 
     * @param strSmfId  identifier for the modeled hardware node (SMF object)
     *
     * @author Christopher K. Allen
     * @since  Sep 2, 2014
     */
    public void setHardwareNodeId(String strSmfId) {
        this.strSmfId = strSmfId;
    }

    /**
     *  Sets any user comment associated with this sequence.
     *
     *  @param  strComment  string containing user comments
     */
    public void setComments(String strComment)  {
        m_strComment = strComment;
    }

    
    /*
     *  Sequence Properties
     */

    /**
     *  Get any user comments regarding this sequence.  Returns the null string if none.
     *
     *  @return         string containing user comments
     */
    public String   getComments()   { return m_strComment; };
    
    /**
     *  Get the number of <code>IElement</code> derived objects contained
     *  in this sequence.
     * 
     * @return          number of <code>Element</code> object w/in sequence
     */
    public int  getLeafCount()   {
        Iterator<IComponent> iter = this.childIterator();
        
        int cntElem = 0;
        while (iter.hasNext())  {
            IComponent    ifcComp = iter.next();
            
            if (ifcComp instanceof ElementSeq) {
                cntElem += ((ElementSeq)ifcComp).getLeafCount();

            } else if (ifcComp instanceof IElement)  {
                cntElem++;
                
            } else  {
                continue;
                
            }
        }
        
        return cntElem;
    }

    /**
     * Return the list of <code>IElement</code> objects contained
     * in this sequence.
     * 
     * @return  list of elements composing this sequence
     */
    public  List<IComponent> getElementList()    {
        return  this.m_lstCompsForward;
    }
    
    /**
     * Returns a list of <em>all</em> elements contained in this
     * sequence, more specifically, all leaf elements.
     * 
     * @return  list containing all <code>IComponent</code> class 
     *          elements in this sequence
     *
     * @author Christopher K. Allen
     * @since  Sep 11, 2014
     */
    public List<IComponent> getAllElements() {
        List<IComponent>        lstCmps = new ArrayList<>();
        Iterator<IComponent>    itrCmps =  this.globalIterator();
        
        while (itrCmps.hasNext()) {
            IComponent cmp = itrCmps.next();
            
            lstCmps.add(cmp);
        }
        
        return lstCmps;
    }
    
    
    /*
     *  Operations
     */
    
    /**
     * Return an <code>Iterator</code> object that iterates over the direct
     * descendants only of this composite element, in reverse order.
     * 
     * @return  interface to iterator object
     * 
     * @author Christopher K. Allen
     * @since Feb 27, 2009
     * 
     * @see     java.util.Iterator
     */ 
    public Iterator<IComponent> localBackIterator() {
        return this.getReverseCompList().iterator();
    }
     
    /**
     * Return an <code>Iterator</code> object that iterates over <b>every</b> 
     * <code>IComponent</code> object in this composite.  For 
     * <code>IComponent</code> which are also composite the parent is 
     * returned first, then all its children.  This would be in reverse
     * order.
     * 
     * @return  <code>Iterator</code> interface to iterator object
     * 
     * @see     java.util.Iterator
     */
    public Iterator<IComponent> globalBackIterator()  {
        Iterator<IComponent> flatListIter = new CompositeGlobalIterator(this);
        List<IComponent> reverseFlatList = new ArrayList<IComponent>();
        
        while (flatListIter.hasNext()) {
            IComponent comp = flatListIter.next();
            
            reverseFlatList.add(0, comp);
        }
        
        return reverseFlatList.iterator();
    }
    
    /**
     *  Return an <code>Iterator</code> object that cycles through
     *  all the direct children of the sequence.  Note that any child
     *  may have children itself.
     * 
     * @return  iterator of <code>IElement</code> interfaces
     */
    public Iterator<IComponent> childIterator() {
        return this.getCompList().iterator();
    }
    
    
    /**
     *  Concatenate the indicated <code>ElementSeq</code> object
     *  to the tail of this sequence.
     * 
     *  @param  seq     object to conjoin to this one
     */
    public void concatenateEquals(ElementSeq seq)   {
        Iterator<IComponent> iter = seq.childIterator();
        
        while (iter.hasNext()) {
            IElement    ifcNext = (IElement)iter.next();
            
            this.addChild(ifcNext);
        }
    }
    
    
    /*
     *  IComponent Interface
     */
    
    /**  
     *  Get the type identifier for the composite element.
     *
     *  @return     type identifier for ElementSeq
     */
    @Override
    public String getType() { return m_strType; }
    
    /**  
     *  Get the sequence identifier 
     *
     *  @return     sequence identifier
     */
    @Override
    public String getId() { return m_strId; }
    
    /**
     * Returns the string identifier of the hardware node which this
     * element models.  This value is likely a sector of an accelerator
     * structure, such as "HEBT", "RING", "MEBT", etc.
     * 
     * @return      the identifier string of the hardware this element models
     *
     * @author Christopher K. Allen
     * @since  Sep 2, 2014
     */
    @Override
    public String   getHardwareNodeId() {
        return this.strSmfId;
    }

    /**  
     *  Return the length of the sequence.  The length of the sequence is determined but
     *  summing the lengths of all the contained IElement objects.
     *
     *  @return     total length of the sequence (in <b>meters</b>)
     */
    @Override
    public double getLength() {
        double len = 0.0;
        for(IComponent comp : getCompList()) {
            len += comp.getLength();
        }
        return len;
    }
    
    /**
     * @return  returns the composite structure owning this composite structure, 
     *          or <code>null</code> if this structure is top level
     *
     * @see xal.model.IComponent#getParent()
     *
     * @since  Jan 22, 2015   by Christopher K. Allen
     */
    @Override
    public IComposite getParent() {
        return this.cpsParent;
    }

    /**
     * Sets the parent structure containing this composite structure. 
     * The parent is assumed to be a composite structure built from component 
     * elements.
     * 
     * @return the composite structure built from this structure
     *
     * @see xal.model.IComponent#setParent(xal.model.IComposite)
     *
     * @since  Jan 22, 2015   by Christopher K. Allen
     */
    @Override
    public void setParent(IComposite cpsParent) {
        this.cpsParent = cpsParent;
    }

    
    /** 
     * <p>Override of {@link xal.model.IComponent#propagate(xal.model.IProbe, double)}</p>
     *
     * @author Christopher K. Allen
     * @since Feb 27, 2009
     *
     * @see xal.model.IComponent#propagate(xal.model.IProbe, double)
     */
    @Override
    public void propagate(IProbe probe, double pos) throws ModelException { 
    	propagate(probe);
    }

    /**
     *  Propagate probe through sequence
     *
     *  @param  probe   the state of the probe will be advance using the elements dynamics
     *
     *  @exception  ModelException    an error occurred while advancing the probe state
     */
    @Override
    public void propagate(IProbe probe) throws ModelException {
        for(IComponent comp : getCompList()) {
            comp.propagate(probe);
        }
    }
    
    /** 
     * <p>Override of {@link xal.model.IComponent#propagate(xal.model.IProbe, double)}</p>
     *
     * <p>
     * <strong>NOTES</strong>: CKA
     * <br>
     * &middot; Support for backward propagation
     * February, 2009.
     * <br>
     * &middot; You must use the <em>proper algorithm</em> object
     * for this method to work correctly!
     * </p>
     * 
     * @author Christopher K. Allen
     * @since Feb 27, 2009
     *
     * @see xal.model.IComponent#propagate(xal.model.IProbe, double)
     */
    @Override
    public void backPropagate(IProbe probe, double pos) throws ModelException { 
    	backPropagate(probe);
    }

    /**
     * <p>
     *  Backward propagation of probe through sequence.
     * </p>
     * <p>
     * <strong>NOTES</strong>: CKA
     * <br>
     * &middot; Support for backward propagation
     * February, 2009.
     * <br>
     * &middot; You must use the <em>proper algorithm</em> object
     * for this method to work correctly!
     * </p>
     * 
     *  @param  probe   the state of the probe will be advance using the elements dynamics
     *
     *  @exception  ModelException    an error occurred while advancing the probe state
     */
    @Override
    public void backPropagate(IProbe probe) throws ModelException {
        for(IComponent comp : getReverseCompList()) {
            comp.backPropagate(probe);
        }
    }

    /**
     * Return an <code>Iterator</code> object that iterates over the direct
     * descendants only of this composite element, in order.
     * 
     * @return  interface to iterator object
     * 
     * @see     java.util.Iterator
     */ 
    @Override
    public Iterator<IComponent> localIterator() {
        return this.getCompList().iterator();
    }
     
    /**
     * Return an <code>Iterator</code> object that iterates over <b>every</b> 
     * <code>IComponent</code> object in this composite.  For 
     * <code>IComponent</code> which are also composite the parent is 
     * returned first, then all its children.  This would be in reverse
     * order.
     * 
     * @return  <code>Iterator</code> interface to iterator object
     * 
     * @see     java.util.Iterator
     */
    @Override
    public Iterator<IComponent> globalIterator()  {
        return new CompositeGlobalIterator(this);
    }
    
    /*
     * IComposite Interface
     */
    
    /**
     * Get the number of direct children in this sequence.  Note that this is 
     * not the number of leaves in the sequence.
     *
     *  @return         number of direct descendants
     */
    @Override
    public int  getChildCount() { return this.getCompList().size(); };
    
    /**
     *  Get the child IComponent interface at location 
     *  specified by index.
     *
     *  @param  indChild    position index within the sequence list
     *
     *  @return             child at position indChild
     */
    @Override
    public IComponent getChild(int indChild) {
        return this.getCompList().get(indChild);
    }
    
    /**
     *  <p>
     *  Add a component object at the tail of the sequence list and at the
     *  head of the reverse sequence list.
     *  </p>
     * <p>
     * <strong>NOTES</strong>: CKA
     * <br>
     * &middot; Added support for backward propagation
     * February, 2009
     * </p>
     *
     *  @param  iComp   new component object
     */
    @Override
    public void addChild(IComponent iComp)   {
        this.getCompList().add(iComp);
        this.getReverseCompList().add(0, iComp);
        iComp.setParent(this);
    }
    
    /**
     * Remove an element from the entire tree.  The element can be a single
     * leaf node or a composite node.
     *
     * @param  iComp    IComponent object to be removed
     * 
     * @return  return true if element was found and removed, false otherwise
     */
    @Override
    public boolean remove(IComponent iComp)    {
        
        // Inspect each child for specified element
        Iterator<IComponent> iterList = this.getCompList().iterator();
        while (iterList.hasNext())   {                   
            IComponent iChild = iterList.next();
            
            if (iChild == iComp)   {                // is this child the one?
                iterList.remove();                   // remove it and return 
                return true;                        
            }
            
            if (iChild instanceof IComposite)  {        // if child is composite
                IComposite iSubComp = (IComposite)iChild;
                if( iSubComp.remove(iComp) )               // check its children 
                    return true;  
            }
        }
        
        return false;       // did not encounter specified element
    };
    

    
//    /**
//     *  Return total time to propagate through all elements in this sequence 
//     *  for the given probe up to the specified length.  If the specified
//     *  length is >= to the sequence's length, returns the elapsed time for 
//     *  the entire sequence.
//     * 
//     *  WARNING:
//     *  The probe is NOT propagated, no acceleration applied so this value may
//     *  not be the same if the probe was actually propagated.
//     * 
//     *  @param  probe   propagating probe
//     *  @param  dblLen  length of subsection to propagate through <b>meters</b>
//     *  
//     *  @return         total elapsed time through section<b>Units: seconds</b> 
//     */
//    public double elapsedTime(IProbe probe, double dblLen)  {
//        double     dblTime;    // total energy gain of sequence
//        Iterator    iter;       // element iterator
//        double     remLength;  // remaining length of subsection to calculate energy gain for
//        
//        dblTime = 0.0;
//        iter = this.getArray().iterator();
//        remLength = dblLen;
//        
//        while ((iter.hasNext()) && (remLength > 0))  {
//            IElement elem = (IElement)iter.next();
//            double elemLength = elem.getLength();
//            double calcLength = Math.min(elemLength, remLength);
//            
//            dblTime += elem.elapsedTime(probe, calcLength);
//            
//            remLength = remLength - calcLength;
//        }
//        
//        return dblTime;
//    }
//    
//    /**
//     *  Returns total energy gain provided by all elements in this sequence 
//     *  for the particular probe up to the specified length.  If the specified
//     *  length is >= to the sequence's length, returns the energy gain for 
//     *  the entire sequence.
//     * 
//     *  WARNING:
//     *  The probe is NOT propagated, no acceleration applied so this value may
//     *  not be the same if the probe was actually propagated.
//     * 
//     *
//     *  @param  probe   determine energy gain for this probe
//     *  @param  dblLen  length of sequence subsection to calculate energy gain
//     *
//     *  @return         total energy gain provided by sequence <b>Units: eV</b>
//     */
//    public double energyGain(IProbe probe, double dblLen) {
//        double     dblDelW;    // total energy gain of sequence
//        Iterator    iter;       // element iterator
//        double     remLength;  // remaining length of subsection to calculate energy gain for
//        
//        dblDelW = 0.0;
//        iter = this.getArray().iterator();
//        remLength = dblLen;
//        
//        while ((iter.hasNext()) && (remLength > 0))  {
//            IElement elem = (IElement)iter.next();
//            double elemLength = elem.getLength();
//            double calcLength = Math.min(elemLength, remLength);
//            
//            dblDelW += elem.energyGain(probe, calcLength);
//            
//            remLength = remLength - calcLength;
//        }
//        
//        return dblDelW;
//    }
//    
//    /**  
//     *  Compute the transfer map of the entire sequence for a given probe
//     *  up to the specified length.  If the length parameter is greater than
//     *  the sum of the lengths of the sequence's elements, return the transfer
//     *  matrix for the entire sequence.  If the length parameter is smaller than
//     *  the sumes of the lengths of the sequence's elements, return the transfer
//     *  matrix for the sequence from its beginning up to the specified length.
//     *  The total transfer matrix is the product of all the transfer matrices
//     *  in the sequence.  
//     *
//     *  @param  probe   typically transfer matrices depend upon probe parameters
//     *  @param  dblLen  length of sequence subSection to calculate transfer map
//     *
//     *  @return         composite transfer map of sequence for probe
//     *
//     *  @exception  ModelException  the transfer map could not be computed
//     */
//    public PhaseMap transferMap(IProbe probe, double dblLen) throws ModelException {
//        PhaseMap        mapPhi;     // composite transfer map of sequence
//        Iterator        iter;       // element iterator
//        double          remLength;   // remaining length to get Map for
//        
//        mapPhi = PhaseMap.identity();
//        iter = this.getArray().iterator();
//        remLength = dblLen;
//        
//        while ((iter.hasNext()) && (remLength > 0)) {
//            IElement elem = (IElement)iter.next();
//            double elemLength = elem.getLength();
//            double mapLength = Math.min(elemLength, remLength);
//            
//            mapPhi.composeEquals( elem.transferMap(probe, mapLength) );
//            
//            remLength = remLength - mapLength;
//        }
//        
//        return mapPhi;
//    }
    
    
    /*
     * Object Overrides
     */
    
    
    
    /**
     *
     * @see java.lang.Object#toString()
     *
     * @since  Feb 3, 2015   by Christopher K. Allen
     */
    @Override
    public String toString() {

        StringPrinter   sprnOut = new StringPrinter();
        PrintWriter     pwtrOut = new PrintWriter(sprnOut);
        
        this.print(pwtrOut);
        
        return sprnOut.toString();
    }
<<<<<<< HEAD
    
    
    /*
     * Object Overrides
     */
    
    /**
     * Writes out the modeling elements in this element sequence
     * structure.
     *
     * @see java.lang.Object#toString()
     *
     * @since  Jan 5, 2015   by Christopher K. Allen
     */
    @Override
    public String   toString() {

        StringBuffer         bufOutput = new StringBuffer();
        Iterator<IComponent> iterCmps  = this.getCompList().iterator();
        
        bufOutput.append("Sequence ID: " + this.getId() + '\n');
        
        while (iterCmps.hasNext())  {
            IComponent iCmp = iterCmps.next();
            
            bufOutput.append( iCmp.toString() );
            bufOutput.append('\n');
        }
        
        return bufOutput.toString();
    }
=======
>>>>>>> 982ed3c2

    
    /*
     *  Testing and Debugging
     */

    /**
     *  Dump contents to a text stream.
     *
     *  @param  os      output stream
     */
    public void print(PrintWriter os)    {
        os.println(this.m_strId + " modeling HWID=" + this.strSmfId);
        os.println("  type code=" + this.m_strType + ", class type=" + this.getClass().getName());
        os.println();
        
        Iterator<IComponent> iter = this.getCompList().iterator();
        
        while (iter.hasNext())  {
            IElement ifc = (IElement)iter.next();
            
            if (ifc instanceof Element) {
                Element elem = (Element)ifc; 
                elem.print(os);
                os.println("");
            }
            
            if (ifc instanceof ElementSeq)   {
                ElementSeq seq = (ElementSeq)ifc;
                os.println("ElementSeq - " + seq.getId());
                os.println("  commments : " + seq.getComments() );
                os.println("  length    : " + seq.getLength());
                os.println("  children  : " + seq.getChildCount());
                os.println("  elements  : " + seq.getLeafCount());
                os.println("");
                
                seq.print(os);
                os.println("End ElementSeq - " + seq.getId() );
                os.println("");
            }
        }
    }

    
    
    /*
     * Internal Support
     */
    
    /**
     *  Return the internal list of components
     */
    protected List<IComponent> getCompList()  { 
        return m_lstCompsForward; 
    }
    
    /**
     * <p>
     * Return the reverse component list (downstream to upstream)
     * </p>
     * <p>
     * <strong>NOTES</strong>: CKA
     * <br>
     * &middot; Added support for backward propagation
     * February, 2009
     * </p>
     * @return  <code>List</code> of sequence components in reverse order
     * 
     * @since Feb 27, 2009
     * @author Christopher K. Allen
     * 
     */
    protected List<IComponent> getReverseCompList() { 
        return this.m_lstCompsBackward;
    }
	
	
	/**
	 * <p>
	 * Set the comp list to the new list of elements.
	 * </p>
	 * <p>
	 * <strong>NOTES</strong>: CKA
	 * <br>
	 * &middot; Added support for backward propagation
	 * February, 2009
	 * </p>
	 * 
	 * @param elements the new list of elements
	 */
	protected void setCompList( final List<? extends IComponent> elements ) {
		m_lstCompsForward = new ArrayList<IComponent>( elements );
		
		// Create reverse list
		m_lstCompsBackward = new ArrayList<IComponent>();
		for (IComponent comp : elements) 
		    m_lstCompsBackward.add(0, comp);
	}
}



    
/*
 * Auxiliary Classes
 */

/**
 * String buffer that mimics the Java writer functions.
 * 
 *
 * @author Christopher K. Allen
 * @since  Feb 3, 2015
 */
class StringPrinter extends StringWriter {
    
    /**
     * The print line function.  Prints the given string and terminates with a 
     * new line character.
     * 
     * @param strLine   text line 
     *
     * @since  Feb 3, 2015   by Christopher K. Allen
     */
    public void println(String strLine) {
        this.append(strLine);
        this.append('\n');
    }
}
    
    
    

/*
 * Legacy
 */


///**
// *  Propagate probe through sequence
// *
// *  @param  probe   the state of the probe will be advance using the elements dynamics
// *
// *  @exception  ModelException    an error occurred while advancing the probe state
// */
//public void propagate(IProbe probe) throws ModelException {   
//    
//    Iterator iterElem = this.getElems().iterator();
//    
//    boolean     bolStarted = false;
//    boolean     bolStopped = false;
//        
//    if (this.getStartPropElement() == null)
//        bolStarted = true;
//        
//    while (iterElem.hasNext()) {
//        IElement elem = (IElement)iterElem.next();
//
//        // Starting gate
//        if (!bolStarted)    
//            if (elem == this.getStartPropElement()) {
//                bolStarted = true;
//            } else  { continue;  }
//            
//        // Through gate - check for last element
//        if (!bolStopped)    
//            if (elem == this.getStopPropElement())   {
//                bolStopped = true;
//            }
//
//        elem.propagate(probe);
//            
//        // Check if we have stopped
//        if (bolStopped) return;
//    }
//}



//    /**
//     *  Creates (but does not load parameters) an XAL modeling element based on 
//     *  the information in the DataAdaptor.
//     *  The DataAdaptor should contain an XML node contain the <b>Element</bd> tag
//     *  of the XAL Model DTD.
//     *  <p>
//     *  The element may be either a <code>ThickElement</code> or a <code>ThinElement
//     *  </code> derived element depending upon the value of the <b>fam</b> attribute
//     *  in the DataAdaptor.
//     * 
//     *  @param  daptElem    DataAdaptor contiaining attributes of an Element tag
//     *
//     *  @return             newly created XAL modeling element (no specific parameters are set)
//     *
//     *  @exception  DataFormatException     <b>fam</b> attribute not present in DataAdaptor
//     *  @exception  NumberFormatException   bad number format in numeric attribute
//     *  @exception  ClassNotFoundException  <b>type</b> value not recognized by ElementFactory
//     */
//    protected Element createElement(DataAdaptor daptElem)  
//        throws DataFormatException, NumberFormatException, ClassNotFoundException
//    {
//        String      strFam;         // element family
//        String      strType;        // element type
//        String      strId;          // element identifier
//        String      strPos;         // element lattice position
//        String      strSecs;        // number of thick element subsections
//        String      strLen;         // element length (ThickElement)
//        
//        
//        // Get all the element attributes
//        strFam  = daptElem.stringValue("fam");
//        strType = daptElem.stringValue("type");
//        strId   = daptElem.stringValue("id");
//        strPos  = daptElem.stringValue("pos");
//        strSecs = daptElem.stringValue("nsecs");
//        strLen  = daptElem.stringValue("len");
//        
//        
//        // Create element according to its family
//        Element         elem;       // new element to be created
//        
//        // Create a ThinElement type
//        if (strFam.equals("THIN")) {
//            Double  dblPos = Double.valueOf(strPos);
//            
//            elem = ElementFactory.createThinElement(strType, strId, dblPos);
//
//        // Create a ThickElement type
//        } else if (strFam.equals("THICK"))  {
//            Integer nSecs  = Integer.valueOf(strSecs);
//            Double  dblLen = Double.valueOf(strLen);
//            Double  dblPos = Double.valueOf(strPos);
//
//            elem = ElementFactory.createThickElement(strType, strId, nSecs, dblLen, dblPos);
//            
//        // There are no other element types, an error must have occurred
//        } else  {
//            throw new DataFormatException("ElementSeq#createElement - 'fam' attribute not found in Element " + strId);
//            
//        }
//        
//        
//        return elem;
//    }
    <|MERGE_RESOLUTION|>--- conflicted
+++ resolved
@@ -311,7 +311,7 @@
      *  Concatenate the indicated <code>ElementSeq</code> object
      *  to the tail of this sequence.
      * 
-     *  @param  seq     object to conjoin to this one
+     *  @param  seq     object to append to this one
      */
     public void concatenateEquals(ElementSeq seq)   {
         Iterator<IComponent> iter = seq.childIterator();
@@ -703,20 +703,13 @@
 //    }
     
     
-    /*
-     * Object Overrides
-     */
-    
-    
-    
     /**
      *
      * @see java.lang.Object#toString()
      *
      * @since  Feb 3, 2015   by Christopher K. Allen
      */
-    @Override
-    public String toString() {
+    public String toStringLegacy() {
 
         StringPrinter   sprnOut = new StringPrinter();
         PrintWriter     pwtrOut = new PrintWriter(sprnOut);
@@ -725,7 +718,6 @@
         
         return sprnOut.toString();
     }
-<<<<<<< HEAD
     
     
     /*
@@ -757,9 +749,6 @@
         
         return bufOutput.toString();
     }
-=======
->>>>>>> 982ed3c2
-
     
     /*
      *  Testing and Debugging
