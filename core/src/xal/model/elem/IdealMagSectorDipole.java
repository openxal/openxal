--- conflicted
+++ resolved
@@ -34,15 +34,10 @@
  * @author jdg
  * @author Christopher K. Allen
  * 
-<<<<<<< HEAD
  * @see "D.C. Carey, The Optics of Charged Particle Beams (Harwood, 1987)"
  * @see "H. Wiedemann, Particle Accelerator Physics I, 2nd Ed. (Springer, 1999)"   
-=======
- * @see D.C. Carey, The Optics of Charged Particle Beams (Harwood, 1987)
- * @see H. Wiedemann, Particle Accelerator Physics I, 2nd Ed. (Springer, 1999)
  *     
  * @deprecated  This class has been replaced by <code>IdealMagSectorDipole2</code>
->>>>>>> 982ed3c2
  */
 @Deprecated
 public class IdealMagSectorDipole extends ThickElectromagnet {
