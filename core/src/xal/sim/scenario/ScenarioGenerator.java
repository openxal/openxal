/*
 * ScenarioGenerator2.java
 * 
 * Created on Oct 3, 2013
 */

package xal.sim.scenario;

<<<<<<< HEAD
import java.io.PrintStream;
import java.util.ArrayList;
import java.util.Collections;
import java.util.Date;
import java.util.List;

import xal.model.IComponent;
import xal.model.IComposite;
import xal.model.IElement;
=======
>>>>>>> 982ed3c2
import xal.model.Lattice;
import xal.model.ModelException;
import xal.sim.sync.SynchronizationManager;
import xal.smf.AcceleratorSeq;
import xal.smf.AcceleratorSeqCombo;

/**
 * <p>
 * Generates an on-line model scenario from XAL accelerator smfSequence. Defers model 
 * construction to <code>{@link LatticeElement}</code> class.  The 
 * <code>{@link SynchronizationManager}</<code> class is also created here and attached
 * to the scenario.
 * <p>
 * </p>
 * It is not necessary for the <code>Scenario</code> object to maintain a back reference
 * to the original <code>AcceleratorSeq</code> object that it models.  In fact it is 
 * undesirable since this represents a dependency of the online model with the SMF
 * hardware representation component of Open XAL.
 * <p> 
 * <p>
 * In fact there is no need for this class to carry a reference to the accelerator 
 * sequence object.  It actually limits the usefulness of the class since any class
 * object is then dedicated to creating model scenarios for only on accelerator sequence.
 * By converter this class to creating model scenarios on depend, this limitation is 
 * removed.
 * </p>
 * 
 * @author Ivo List
 * @author Christopher K. Allen
 * @since Oct 3, 2013
 * @version Dec 5, 2014
 */
class ScenarioGenerator {
    
    /*
     * Global Constants
     */
    
    /** Small number - usually the minimum drift length */
	public static final double EPS = 1.e-10d;
	
	
	/*
	 * Local Attributes
	 */
	
	//
	// External Objects

	
    /** The associative mapping being hardware nodes and modeling elements */
    private ElementMapping mapNodeToModCls;

//	/** the accelerator sequence being modeled */
//	private AcceleratorSeq smfSequence;
//  private SynchronizationManager syncManager;
	
    
    //
    //  Internal State

    /** Flag for dividing magnets at center location and adding marker */
	private boolean bolDivMags = true;
	
	/** Flag for typing out debugging information */
	private boolean bolDebug = false;
	
	/** Flag for typing out debugging information verbosely */
	private boolean bolVerbose = false;
//	private PrintStream cout = System.out;
	
	
//	/**
//	 * Default constructor, creates an empty Lattice. Uses DefaultElementMapping.
//	 * 
//	 * @param aSequence accelerator smfSequence to create scenario for
//	 */
//	public ScenarioGenerator( final AcceleratorSeq aSequence ) {
//		this(aSequence, aSequence.getAccelerator().getElementMapping());
//	}

	
	/**
	 * Creates an empty Lattice, uses given ElementMapping.
	 * 
	 * @param aSequence accelerator smfSequence to create scenario for
	 * @param mapNodeToModCls element mapping
	 */
    public ScenarioGenerator( final ElementMapping elementMapping ) {
//	public ScenarioGenerator( final AcceleratorSeq aSequence, final ElementMapping elementMapping ) {
		this.mapNodeToModCls = elementMapping;
//		smfSequence = aSequence;		
	}

	/**
	 * Set flag to force lattice generator to place a permanent marker in the middle of every
	 * thick element.
	 * 
	 * @param halfmag <code>true</code> yes put the middle marker (default), else <code>false</code>
	 * for no middle markers.
	 */
	public void setDivideMagnetFlag(boolean halfMag)	{
		this.bolDivMags = halfMag;
	}
	
    
    /**
     * Set debugging output to stdout.
     * 
     * @param bolDebug <code>true</code> for output else <code>false</code>.
     */
    public void setDebug(boolean bolDebug) {
        this.bolDebug = bolDebug;
    }
    
    /**
     * Set debugging output to bolVerbose.
     * 
     * @param bolVerbose <code>true</code> for bolVerbose output else <code>false</code>.
     */
    public void setVerbose(boolean bolVerbose) {
        this.bolVerbose = bolVerbose;
    }
    
    
    /*
     * Attribute Queries
     */
    
	/**
	 * @return the flag to force lattice generator to place a permanent marker in the middle of every
	 *         thick element.
	 */
	public boolean isMagnetDivided()	{
		return bolDivMags;
	}
	
	/**
	 * @return the flag for debugging output to stdout.
	 * */
	public boolean isDebugging() {
		return bolDebug;
	}	

	/**
	 * @return the flag for debugging output to bolVerbose.
	 */
	public boolean getVerboseFlag() {
		return bolVerbose;
	}

	
	/*
	 * Operations
	 */
	
    /**
     * CKA
     * <p>
     * Generates a Scenario from the given AcceleratorSeq supplied in the 
     * constructor using supplied ElementMapping.
     * </p>
     * <p>
     * This method will create a hierarchical model with the analogous structure
     * of the hardware object being provided.  That is, the model returns is not a
     * "flattened" version of the provided hardware representation. For example, 
     * if the hardware sequence contains nested sequences such as an <code>
     * AcceleratorSeqCombo</code> object would, then the returned model has nested
     * <code>ElementSeq</code> objects representing them.  This is convenient,
     * and necessary, for correct treatment of RF cavities.
     * </p>
     * 
     * @param   smfSeq      the hardware sequence to be modeled.
     * 
     * @return              new model Scenario for the supplied accelerator sequence
     * 
     * @throws ModelException if there is an error building the Scenario
     * 
     * @since Dec 5, 2014     @author Christopher K. Allen
     */     
    public Scenario generateScenario(AcceleratorSeq smfSeq) throws ModelException {

        // Create a synchronization manager for the model
        SynchronizationManager mgrSync = new SynchronizationManager();
        
        // Create a model lattice generator object for the given accelerator hardware sequence,
        //  set any generation parameters, then create the model lattice
        LatticeSequence latSeq;
        if (smfSeq instanceof AcceleratorSeqCombo) {
            AcceleratorSeqCombo smfSeqCombo = (AcceleratorSeqCombo)smfSeq;
            
            latSeq = new LatticeSequenceCombo(smfSeqCombo, this.mapNodeToModCls);
            
        } else {
            
            latSeq = new LatticeSequence(smfSeq, this.mapNodeToModCls);
        }
        
        latSeq.setDebug( this.isDebugging() );
        latSeq.setDivideMagnetFlag( this.isMagnetDivided() );
        
        Lattice         mdlLat = latSeq.createModelLattice(mgrSync);
        
        // Create the model scenario object from the accelerator sequence, 
        //  model lattice, and synchronization manager 
        Scenario        mdlScenario   = new Scenario(smfSeq, mdlLat, mgrSync);
        
        return mdlScenario;
    }
    
//	/**
//	 * Generates a Scenario from AcceleratorSeq supplied in the constructor using supplied ElementMapping.
//	 * 
//	 * @return a Scenario for the supplied accelerator smfSequence
//	 * @throws ModelException if there is an error building the Scenario
//	 */		
//	public Scenario generateScenario_old() throws ModelException {
//		// collects all elements		
//		List<LatticeElement> elements = collectElements(this.smfSequence);
//
//		// orders the lattice elements
//		Collections.sort(elements);
//
//		// split thick by thin
//		List<LatticeElement> splitElements = splitElements(elements);
//
//		// convert splitElements to mapped elements and adds drift spaces
//		SynchronizationManager syncMgr = new SynchronizationManager();
//		
//		Lattice                lattice = convertLatticeAndAddDrift(splitElements, syncMgr, this.smfSequence);
//		Scenario               model   = new Scenario(smfSequence, lattice, syncMgr);
//		
//		return model;
//	}
//	
//    /*
//     * Support Methods
//     */
//    
//    /**
//     * <p>
//     * CKA : I have modified the original method so that it is now recursive.  It calls
//     * itself whenever it finds a hardware node within the given accelerator sequence
//     * which is actually another accelerator sequence.  In that case another 
//     * lattice sequence is created (which is also a lattice element) and added to the
//     * current lattice sequence as a lattice element.
//     * </p>
//     * <p>
//     * Collects all elements in the smfSequence into a single list, recording element's original position.
//     * </p>
//     *  <p>
//     *  Adds begin and end marker.
//     *  </p>
//     *  <p>
//     *  If <code>bolDivMags</code> is set, also adds a center marker for each magnet.
//     *  </p>
//     *  
//     * @return collected elements with begin, end, and possibly center markers
//     */
//    private LatticeSequence generateLatticeSeq(SynchronizationManager mgrSync, AcceleratorSeq smfSeq) {
//
//        // Loop variables
//        int     indPosition = 0;                  // used to record original position 
//        double  dblLenSeq   = smfSeq.getLength(); // workaround for sequences that don't have length set
//        
//        // The returned modeling element sequence
//        //  First check for an RfCavity, this is a special case which requires a 
//        //  special element sequence
//        String                      strSeqId  = smfSeq.getId();
//        double                      dblSeqPos = smfSeq.getParent().getPosition(smfSeq);
//        Class<? extends IComposite> clsSeqTyp = this.mapNodeToModCls.getModelSequenceType(smfSeq);
//
//        LatticeSequence latSeqParent = new LatticeSequence(smfSeq, dblSeqPos, clsSeqTyp, 0);
//        
//        
//        // This is pretty klugey: (See below for the complement action) 
//        //  We are creating a nonexistent marker hardware object,
//        //  then creating a lattice element association, so that we may 
//        //  ensure the drift space from the beginning of the sequence to the first 
//        //  hardware node is modeled correctly.  There must be a better way??
//        AcceleratorNode             smfBegMrkr = new Marker( "BEGIN_" + strSeqId );
//        Class<? extends IComponent> clsMrkrTyp = this.mapNodeToModCls.getDefaultElementType();
//        LatticeElement              latBegElem = new LatticeElement(smfBegMrkr, 0, clsMrkrTyp, indPosition++);
//
//        latSeqParent.addLatticeElement(latBegElem);
//
//        
//        // Now we generate association objects for every hardware node (including sequences)
//        //  in the accelerator sequence which is marked as having good status
//        for ( AcceleratorNode smfNode : smfSeq.getNodes( true ) ) {
//
//            
////            // The RF cavity is currently a special case
////            //     Since the RF cavity is an accelerator sequence must check for it first
////            if (smfNode instanceof RfCavity) {
////                RfCavity   smfRfCav = (RfCavity)smfNode;
////                
////            }
//            
//            // Recursively call this method to drill down and get any sub sequences
//            if (smfNode instanceof AcceleratorSeq) {
//                AcceleratorSeq    smfSubSeq = (AcceleratorSeq)smfNode;
//                
//                LatticeSequence latSeqChild = this.generateLatticeSeq(mgrSync, smfSubSeq);
//                
//                latSeqParent.addLatticeElement(latSeqChild);;
//                continue;
//            }
//            
//            // Create a new lattice element for the accelerator node and add it to the lattice sequence
//            double                      dblNodePos = smfSeq.getPosition(smfNode);
//            Class<? extends IComponent> clsElemTyp = this.mapNodeToModCls.getModelElementType(smfNode);
//            LatticeElement              latElem    = new LatticeElement(smfNode, dblNodePos, clsElemTyp, indPosition++);
//
//            latSeqParent.addLatticeElement(latElem);
//            
//            if (bolDebug) {
//                cout.println("ScenarioGenerator#generateLatticeSequence(): " + latElem.toString() + ", thin=" + latElem.isThin());                      
//            }
//            
//            if (latElem.getEndPosition() > dblLenSeq) 
//                dblLenSeq = latElem.getEndPosition();
//            
//            
//            // We need to add a thin element marker to the center of any magnet if the
//            //  divide magnets flag is true.  Thus, check if the current hardware node
//            //  is a magnet, the flag is true, and the hardware node modeling element is
//            //  not a thin element.  If so, add the center marker.
//            if (bolDivMags && (smfNode instanceof Magnet) && !latElem.isThin()) {
//
//                String                      strNodeId   = smfNode.getId();
//                double                      dblPosCtr   = latElem.getCenterPosition();
//                AcceleratorNode             smfCntrMrkr = new Marker( strNodeId + "-Center" );
//                
//                LatticeElement  latCtrElem  = new LatticeElement(smfCntrMrkr, dblPosCtr, clsMrkrTyp, 0); 
//                latCtrElem.setModelingElementId("CENTER:" + smfNode.getId());    // CKA Sep 5, 2014
//                latSeqParent.addLatticeElement(latCtrElem);
//            }
//        }
//        
//        // This is pretty klugey, but c'est lie vie. We are creating a nonexistent marker
//        //  hardware object, then creating a lattice element association, so that we may 
//        //  ensure the drift space from the last element to the end of the sequence is modeled
//        //  correctly.  There must be a better way??
//        AcceleratorNode             smfEndMrkr = new Marker( "END_" + strSeqId );
//        LatticeElement              latEndElem = new LatticeElement(smfEndMrkr, dblLenSeq, clsMrkrTyp, indPosition++);
//
//        latSeqParent.addLatticeElement(latEndElem);
//        
////      elements.add(new LatticeElement(new Marker("END_" + smfSequence.getId()), sequenceLength,
////              mapNodeToModCls.getDefaultConverter(), originalPosition++));
//        
//        return latSeqParent;
//    }
    
    
	
<<<<<<< HEAD
	/**
	 * <p>Visits each element and invokes conversion on it, using element mapper on it.</p>
	 * <p>Hooks synchronization manager to each element.</p>
	 * <p>Adds drifts between the elements.</p>
	 * 
	 * @param splitElements split elements
	 * @throws ModelException 
	 * */
	private Lattice convertLatticeAndAddDrift(List<LatticeElement> splitElements) throws ModelException {
		double position = sequence.getPosition(); // always 0.0		
		int driftCount = 0;
		
		Sector sector = new Sector();
		
		for (LatticeElement element : splitElements) {
			double driftLength = (element.isThin() ? element.getCenter() : element.getStartPosition()) - position;
			if (driftLength > EPS) {
				sector.addChild(elementMapping.createDrift("DR" + (++driftCount), driftLength));
				//sector.addChild(elementMapping.createDrift("DRFT", driftLength));
			}
			IComponent modelElement = element.convert();
			
			sector.addChild(modelElement);

			// CKA January 14, 2015
			// The modeling element is added to the synchronization manager
			//   We need to consider the cases of both a component element 
			//   and a composite element
			if (modelElement instanceof IElement) 
				syncManager.synchronize((IElement) modelElement, element.getNode());
			if (modelElement instanceof IComposite)
			    syncManager.synchronize((IComposite) modelElement, element.getNode());            
			position = element.getEndPosition();
			
			if (debug)
				cout.println(element.getNode().getId() + ": ==mapped to==>\t" + modelElement.getType()
						+ ": s= " + element.getCenter());			
		}
		
		Lattice lattice = new Lattice();
		lattice.setId(sequence.getId());
		lattice.setHardwareNodeId(sequence.getEntranceID());
		lattice.setVersion(" ");
		lattice.setAuthor("W.-D. Klotz");		
		lattice.setComments(lattice.getAuthor() + LatticeXmlParser.s_strAttrSep + new Date() 
			+ LatticeXmlParser.s_strAttrSep + "document generated from " /*+ lattice version */);
		lattice.addChild(sector);
		return lattice;
	}
=======
//	/*
//	 * Support Methods
//	 */
//	
//	/**
//	 *  <p>Collects all elements in the smfSequence into a single list, recording element's original position.</p>
//	 *  <p>Adds begin and end marker.</p>
//	 *  <p>If bolDivMags is set, also adds a center maker for each magnet.</p>
//	 *  
//	 * @return collected elements with begin, end and possibly center markers
//	 */
//	private List<LatticeElement> collectElements(AcceleratorSeq sequence) {
//		int originalPosition = 0; // used to record original position
//		
//		// This value is never used?
//		double sequenceLength = sequence.getLength(); // workaround for sequences that don't have length set
//		
//		// The returned collection
//		List<LatticeElement> lstElems = new ArrayList<LatticeElement>();		
//		
////		lstElems.add(new LatticeElement(new Marker("BEGIN_" + sequence.getId()), 0.0, 
////				mapNodeToModCls.getDefaultClassType(), originalPosition++));
//
//		// generate elements for every node in the smfSequence which is marked as having good status
////		for ( AcceleratorNode node : sequence.getAllNodes( true ) ) {
//	    for ( AcceleratorNode node : sequence.getNodes( true ) ) {
//
////		    if (node instanceof AcceleratorSeq) {
////				elements.add(new LatticeElement(new Marker("BEGIN_" + node.getId()), smfSequence.getPosition(node), 
////						mapNodeToModCls.getDefaultConverter(), originalPosition++));			
////				continue; 
////			}
//		    
//	        // The RF cavity is currently a special case
//	        //     Since the RF cavity is an accelerator sequence must check for it first
//	        if (node instanceof RfCavity) {
//	            RfCavity   smfRfCav = (RfCavity)node;
//	            
//	        }
//	        
//		    // Recursively call this method to drill down and get any sub sequences
//		    if (node instanceof AcceleratorSeq) {
//		        AcceleratorSeq    smfSubSeq = (AcceleratorSeq)node;
//		        
//		        List<LatticeElement> lstSeqElems = this.collectElements(smfSubSeq);
//		        lstElems.addAll(lstSeqElems);
//		        continue;
//		    }
//			
//			LatticeElement element = new LatticeElement(node, 
//			                                            sequence.getPosition(node), 
//			                                            mapNodeToModCls.getModelElementType(node), 
//			                                            originalPosition++
//			                                            );
//			lstElems.add(element);
//			
//			if (bolDebug) {
//				cout.println("collectElements: " + element.toString() + ", thin=" + element.isThin());						
//			}
//			
//			if (element.getEndPosition() > sequenceLength) 
//			    sequenceLength = element.getEndPosition();
//			
//			if (bolDivMags && node instanceof Magnet && !element.isThin()) {
//
//			    // CKA Oct, 2014
//			    //				LatticeElement center = new LatticeElement(new Marker("ELEMENT_CENTER:" + node.getId()), element.getCenter(),
//			    LatticeElement center = new LatticeElement(new Marker(node.getId()), 
//			            element.getCenterPosition(),
//			            mapNodeToModCls.getDefaultElementType(), 
//			            0
//			            );
//			    center.setModelingElementId("ELEMENT_CENTER:" + node.getId());    // CKA Sep 5, 2014
//			    lstElems.add(center);
//			}
//		}
////		elements.add(new LatticeElement(new Marker("END_" + smfSequence.getId()), sequenceLength,
////				mapNodeToModCls.getDefaultConverter(), originalPosition++));
//		
//		return lstElems;
//	}
//	
//	/**
//	 * <p>Splits all thick elements by thin ones, keeping the order.</p>
//	 * <p>The method also checks if two thick elements cover each other, which should not happen.</p>
//	 * <p>Uses a simple scan line algorithm.</p>
//	 * 
//	 * @param elements list of elements to be split
//	 * @return list of split elements
//	 */
//	private List<LatticeElement> splitElements(List<LatticeElement> elements) throws ModelException {
//		List<LatticeElement> splitElements = new ArrayList<>();
//
//		LatticeElement lastThick = null;
//		for (LatticeElement currentElement : elements) {
//			// loop invariant: 
//			//   scanline is at currentElement.startPosition()
//			//   all the intersections before scanline have already been accounted for
//			//   variable lastThick has the thick element before or under the scanline, if there is one 
//			if (lastThick != null) {
//				if (lastThick.getEndPosition() - currentElement.getStartPosition() <= EPS) { // we passed lastThick element
//					addSplitElement(splitElements, lastThick);
//					lastThick = null;
//					if (currentElement.isThin())
//						addSplitElement(splitElements, currentElement);						
//					else
//						lastThick = currentElement;
//				} else if (currentElement.isThin()) { // we have a thick & thin element intersection
//					if (bolDebug && bolVerbose) {
//						cout.println("splitElements: replacing " + lastThick.toString() + " with");
//					}
//					
//					LatticeElement secondPart = lastThick.splitElementAt(currentElement);
//					
//					if (bolDebug && bolVerbose) {
//						cout.println("\t" + lastThick.toString());
//						if (secondPart != null) cout.println("\t" + secondPart.toString());
//					}					
//					if (lastThick.getEndPosition() <= currentElement.getCenterPosition()) {
//						addSplitElement(splitElements, lastThick);						
//						lastThick = null;
//					}
//					splitElements.add(currentElement);
//					if (secondPart != null)
//						lastThick = secondPart;  
//				} else { // we have thick & thick intersection					
//					throw new ModelException("Two covering thick elements: " + lastThick.toString() + 
//							" and " + currentElement.toString());							
//				}
//			} else { // there was no element under the scanline
//				if (currentElement.isThin()) {
//					splitElements.add(currentElement);
//				} else {
//					lastThick = currentElement;
//				}
//			}
//		}
//		
//		// scanline over the last element
//		if (lastThick != null)
//			addSplitElement(splitElements, lastThick);			
//		
//		return splitElements;
//	}
//	
//    /**
//     * Called by <code>{@link #splitElements(List)}</code> to add the given proxy
//     * element into the given list of split element.  The given element must meet 1
//     * of 2 criteria: 1) it has finite length or 2) it represents no more than one
//     * modeling element.
//     *  
//     * @param splitElements     list of elements being split
//     * @param element           element to be added to above list
//     *
//     * @since  Dec 5, 2014
//     */
//    private void addSplitElement(List<LatticeElement> splitElements, LatticeElement element)
//    {
//        if (element.getLength() > EPS || element.getParts() <= 1) splitElements.add(element);
//    }
//    
//	/**
//	 * <p>Visits each element and invokes conversion on it, using element mapper on it.</p>
//	 * <p>Hooks synchronization manager to each element.</p>
//	 * <p>Adds drifts between the elements.</p>
//	 * 
//	 * @param splitElements    list of split hardware-element associations
//	 * @param syncMgr          manager used to synchronize modeling elements with live hardware
//	 * @param smfAccelSeq      the accelerator sequence being modeled
//	 * 
//	 * @throws ModelException  not sure why this is thrown 
//	 * */
//	private Lattice convertLatticeAndAddDrift(List<LatticeElement> splitElements, SynchronizationManager syncMgr, AcceleratorSeq smfAccelSeq) throws ModelException {
//		double position = smfAccelSeq.getPosition(); // always 0.0		
//		int driftCount = 0;
//		
//		Sector sector = new Sector();
//		
//		for (LatticeElement element : splitElements) {
//			
//		    double driftLength = (element.isThin() ? element.getCenterPosition() : element.getStartPosition()) - position;
//			
//			if (driftLength > EPS) {
//			    String       strDriftId = "DR" + (++driftCount);
//			    IComponent   modDrift   = mapNodeToModCls.createDefaultDrift(strDriftId, driftLength);
//				sector.addChild(modDrift);
//				//sector.addChild(mapNodeToModCls.createDrift("DRFT", driftLength));
//			}
//			
//			IComponent modelElement = element.createModelingElement();
//			sector.addChild(modelElement);
//			if (modelElement instanceof IElement) 
//				syncMgr.synchronize((IElement) modelElement, element.getHardwareNode());			
//			position = element.getEndPosition();
//			
//			if (bolDebug)
//				cout.println(element.getHardwareNode().getId() + ": ==mapped to==>\t" + modelElement.getType()
//						+ ": s= " + element.getCenterPosition());			
//		}
//		
//		// Create new lattice modeling object
//		Lattice lattice = new Lattice();
//		lattice.setId(smfAccelSeq.getId());
//		lattice.setHardwareNodeId(smfAccelSeq.getEntranceID());
//		lattice.setVersion("Version soft type: " + smfAccelSeq.getSoftType());
////		lattice.setAuthor("W.-D. Klotz");		
//		lattice.setComments(lattice.getAuthor() + LatticeXmlParser.s_strAttrSep + new Date() 
//			+ LatticeXmlParser.s_strAttrSep + "document generated from " /*+ lattice version */);
//		
//		lattice.addChild(sector);
//		return lattice;
//	}
>>>>>>> 982ed3c2
}<|MERGE_RESOLUTION|>--- conflicted
+++ resolved
@@ -6,18 +6,6 @@
 
 package xal.sim.scenario;
 
-<<<<<<< HEAD
-import java.io.PrintStream;
-import java.util.ArrayList;
-import java.util.Collections;
-import java.util.Date;
-import java.util.List;
-
-import xal.model.IComponent;
-import xal.model.IComposite;
-import xal.model.IElement;
-=======
->>>>>>> 982ed3c2
 import xal.model.Lattice;
 import xal.model.ModelException;
 import xal.sim.sync.SynchronizationManager;
@@ -374,58 +362,58 @@
 //    }
     
     
-	
-<<<<<<< HEAD
-	/**
-	 * <p>Visits each element and invokes conversion on it, using element mapper on it.</p>
-	 * <p>Hooks synchronization manager to each element.</p>
-	 * <p>Adds drifts between the elements.</p>
-	 * 
-	 * @param splitElements split elements
-	 * @throws ModelException 
-	 * */
-	private Lattice convertLatticeAndAddDrift(List<LatticeElement> splitElements) throws ModelException {
-		double position = sequence.getPosition(); // always 0.0		
-		int driftCount = 0;
-		
-		Sector sector = new Sector();
-		
-		for (LatticeElement element : splitElements) {
-			double driftLength = (element.isThin() ? element.getCenter() : element.getStartPosition()) - position;
-			if (driftLength > EPS) {
-				sector.addChild(elementMapping.createDrift("DR" + (++driftCount), driftLength));
-				//sector.addChild(elementMapping.createDrift("DRFT", driftLength));
-			}
-			IComponent modelElement = element.convert();
-			
-			sector.addChild(modelElement);
-
-			// CKA January 14, 2015
-			// The modeling element is added to the synchronization manager
-			//   We need to consider the cases of both a component element 
-			//   and a composite element
-			if (modelElement instanceof IElement) 
-				syncManager.synchronize((IElement) modelElement, element.getNode());
-			if (modelElement instanceof IComposite)
-			    syncManager.synchronize((IComposite) modelElement, element.getNode());            
-			position = element.getEndPosition();
-			
-			if (debug)
-				cout.println(element.getNode().getId() + ": ==mapped to==>\t" + modelElement.getType()
-						+ ": s= " + element.getCenter());			
-		}
-		
-		Lattice lattice = new Lattice();
-		lattice.setId(sequence.getId());
-		lattice.setHardwareNodeId(sequence.getEntranceID());
-		lattice.setVersion(" ");
-		lattice.setAuthor("W.-D. Klotz");		
-		lattice.setComments(lattice.getAuthor() + LatticeXmlParser.s_strAttrSep + new Date() 
-			+ LatticeXmlParser.s_strAttrSep + "document generated from " /*+ lattice version */);
-		lattice.addChild(sector);
-		return lattice;
-	}
-=======
+//    
+//  CKA 22/25/2015: I'm pretty this is a legacy method left over from the Big Merge.  Feel free to delete it if
+//          you are reading this now.
+//	/**
+//	 * <p>Visits each element and invokes conversion on it, using element mapper on it.</p>
+//	 * <p>Hooks synchronization manager to each element.</p>
+//	 * <p>Adds drifts between the elements.</p>
+//	 * 
+//	 * @param splitElements split elements
+//	 * @throws ModelException 
+//	 * */
+//	private Lattice convertLatticeAndAddDrift(List<LatticeElement> splitElements) throws ModelException {
+//		double position = sequence.getPosition(); // always 0.0		
+//		int driftCount = 0;
+//		
+//		Sector sector = new Sector();
+//		
+//		for (LatticeElement element : splitElements) {
+//			double driftLength = (element.isThin() ? element.getCenter() : element.getStartPosition()) - position;
+//			if (driftLength > EPS) {
+//				sector.addChild(elementMapping.createDrift("DR" + (++driftCount), driftLength));
+//				//sector.addChild(elementMapping.createDrift("DRFT", driftLength));
+//			}
+//			IComponent modelElement = element.convert();
+//			
+//			sector.addChild(modelElement);
+//
+//			// CKA January 14, 2015
+//			// The modeling element is added to the synchronization manager
+//			//   We need to consider the cases of both a component element 
+//			//   and a composite element
+//			if (modelElement instanceof IElement) 
+//				syncManager.synchronize((IElement) modelElement, element.getNode());
+//			if (modelElement instanceof IComposite)
+//			    syncManager.synchronize((IComposite) modelElement, element.getNode());            
+//			position = element.getEndPosition();
+//			
+//			if (debug)
+//				cout.println(element.getNode().getId() + ": ==mapped to==>\t" + modelElement.getType()
+//						+ ": s= " + element.getCenter());			
+//		}
+//		
+//		Lattice lattice = new Lattice();
+//		lattice.setId(sequence.getId());
+//		lattice.setHardwareNodeId(sequence.getEntranceID());
+//		lattice.setVersion(" ");
+//		lattice.setAuthor("W.-D. Klotz");		
+//		lattice.setComments(lattice.getAuthor() + LatticeXmlParser.s_strAttrSep + new Date() 
+//			+ LatticeXmlParser.s_strAttrSep + "document generated from " /*+ lattice version */);
+//		lattice.addChild(sector);
+//		return lattice;
+//	}
 //	/*
 //	 * Support Methods
 //	 */
@@ -638,5 +626,4 @@
 //		lattice.addChild(sector);
 //		return lattice;
 //	}
->>>>>>> 982ed3c2
 }