/*
 * MonitorSrc.java
 *
 * Created on November 20, 2001, 10:52 AM
 */

package xal.ca;


/**
 * Monitor
 *
 * @author  Christopher K. Allen
 * @author Tom Pelaia
 * @version 1.0
 */
abstract public class Monitor {
    /** The monitor is triggered when the PV value change. */
    public static final int VALUE             = 1;
  
    /** The monitor is triggered when the PV log value change. */
    public static final int LOG               = 2;
  
    /** The monitor is triggered when the PV alarm state change. */
    public static final int ALARM             = 4;
    
    
    protected boolean             m_bolMonitoring;  // monitoring flag
    protected int                 m_intMaskEvent;   // event mask for firing monitor    
    protected Channel             m_xalChan;        // Channel to monitor
    
    
    /** 
     *  Creates new Monitor
     *  @param  chan        Channel object to monitor
     *  @param  intMaskEvent code specifying when monitor event is fired
     *
     *  @exception  ConnectionException     Channel is not connected
     */
    protected Monitor(Channel chan, int intMaskEvent) throws ConnectionException {
        m_bolMonitoring = false;
        m_intMaskEvent = intMaskEvent;        
        m_xalChan = chan;
    }

    
    /**
     *  Stop the monitoring of PV
     */
    abstract public void clear();
    
    
    /**
     *  Return the associated Channel object
     *  @return channel being monitored
     */
    public Channel getChannel() {
        return m_xalChan;
    }

    
    /**
     *  Start the channel monitoring
     *
     *  @exception  MonitorException    unable to setup the channel access monitor
     */
    abstract protected void begin() throws MonitorException;
    
    
    /**
     *  Make sure monitoring is shut down before destruction
     * @throws Throwable 
     */
    protected void finalize() throws Throwable  {
<<<<<<< HEAD
        clear();
        super.finalize();
=======
		try {
			clear();
		}
		finally {
			super.finalize();
		}
>>>>>>> 14e2e937
    }
    
    
    /**
     * Post the value record to the listener.
     * @param listener The object receiving the monitor record.
     * @param adaptor The adaptor to the internal data record.
     */
    final protected void post(IEventSinkValue listener, ValueAdaptor adaptor) {
        ChannelRecord record = new ChannelRecord(adaptor);
        record.applyTransform( m_xalChan.getValueTransform() );
        listener.eventValue(record, m_xalChan);
    }
    
    
    /**
     * Post the value-status record to the listener.
     * @param listener The object receiving the monitor record.
     * @param adaptor The adaptor to the internal data record.
     */
    final protected void post(IEventSinkValStatus listener, StatusAdaptor adaptor) {
        ChannelStatusRecord record = new ChannelStatusRecord(adaptor);
        record.applyTransform( m_xalChan.getValueTransform() );
        listener.eventValue(record, m_xalChan);
    }
    
    
    /**
     * Post the value-status-timestamp record to the listener.
     * @param listener The object receiving the monitor record.
     * @param adaptor The adaptor to the internal data record.
     */
    final protected void post(IEventSinkValTime listener, TimeAdaptor adaptor) {
        ChannelTimeRecord record = new ChannelTimeRecord(adaptor);
        record.applyTransform( m_xalChan.getValueTransform() );
        listener.eventValue(record, m_xalChan);
    }
}
<|MERGE_RESOLUTION|>--- conflicted
+++ resolved
@@ -72,17 +72,12 @@
      * @throws Throwable 
      */
     protected void finalize() throws Throwable  {
-<<<<<<< HEAD
-        clear();
-        super.finalize();
-=======
 		try {
 			clear();
 		}
 		finally {
 			super.finalize();
 		}
->>>>>>> 14e2e937
     }
     
     
