--- conflicted
+++ resolved
@@ -6,13 +6,9 @@
 	<optics_source name="optics" url="test.xdxf"/>
 	<hardware_status name="Hardware Status" url="hardware_status.xdxf"/>
 	<timing_source name="timing" url="timing_pvs.tim"/>
-<<<<<<< HEAD
 	<tablegroup_source name="modelparams" url="test-model.params"/>	
-=======
-	<tablegroup_source name="modelparams" url="model.params"/>	
     <!-- optics_extra name="RFGap TTFs" url="rfgap_ttfs.xdxf"/ -->
     <optics_extra name="RFGap TTFs" url="snsTTFpolys.xdxf"/>
     <!--optics_extra name="RFGap TTFs" url="snsPolysStuff.xdxf"/ -->
     <optics_extra name="SCL 930 MeV" url="SCL.xdxf"/>
->>>>>>> 2b771a0d
 </sources>