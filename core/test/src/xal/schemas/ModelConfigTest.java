--- conflicted
+++ resolved
@@ -161,11 +161,7 @@
 			validator.validate(new DOMSource(document));
 			fail("Validation with incomplete configuration element should not be successful!");
 		} catch(Exception e) {
-<<<<<<< HEAD
-//			assertTrue(e.getMessage().contains("The content of element 'elements' is not complete."));
-=======
 			assertTrue(e.getMessage().contains("The content of element 'elements' is not complete."));
->>>>>>> 6f14bf3d
 			assertFalse(e.getMessage().contains("{drift}"));
 		}
 		
@@ -185,11 +181,7 @@
             validator.validate(new DOMSource(document));
             fail("Validation with incomplete configuration element should not be successful!");
         } catch(Exception e) {
-<<<<<<< HEAD
-//            assertTrue(e.getMessage().contains("The content of element 'elements' is not complete."));
-=======
             assertTrue(e.getMessage().contains("The content of element 'elements' is not complete."));
->>>>>>> 6f14bf3d
             assertFalse(e.getMessage().contains("rfcavdrift"));
         }
         
