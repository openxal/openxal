/**
 * TestTrajectory.java
 *
 * Author  : Christopher K. Allen
 * Since   : Aug 25, 2014
 */
package xal.model.probe.traj;

import static org.junit.Assert.fail;

import java.io.PrintStream;
import java.util.Iterator;
import java.util.List;

import org.junit.AfterClass;
import org.junit.BeforeClass;
import org.junit.Test;

import xal.model.IAlgorithm;
import xal.model.IComponent;
import xal.model.Lattice;
import xal.model.ModelException;
import xal.model.elem.Element;
import xal.model.probe.EnvelopeProbe;
import xal.model.probe.ParticleProbe;
import xal.model.probe.Probe;
import xal.model.probe.TransferMapProbe;
import xal.sim.scenario.AlgorithmFactory;
import xal.sim.scenario.ProbeFactory;
import xal.sim.scenario.Scenario;
import xal.sim.sync.SynchronizationException;
import xal.smf.Accelerator;
import xal.smf.AcceleratorSeq;
import xal.smf.data.XMLDataManager;
import xal.test.ResourceManager;
import xal.test.ResourceTools;
import xal.tools.beam.PhaseVector;

/**
 * <p>
 * Class of test cases for class <code>{@link Trajectory}</code>.
 * <p/>
 * <p>
 * Use Java virtual machine command line switch
 * <br/>
 * <br/>
 * &nbsp; &nbsp; <tt>java -agentlib:hprof=cpu=times</tt>
 * <br/>
 * <br/>
 * to create <code>java.hprof.TMP</code> files for profiling.
 * </p>
 *
 * @author Christopher K. Allen
 * @since  Aug 25, 2014
 */
public class TestTrajectory {

    
    /*
     * Global Constants
     */
    
    /** Flag used for indicating whether to type out to stout or file */
    private static final boolean        BOL_TYPE_STOUT = false;
    
    

    
    /** Accelerator sequence used for testing */
//    public static final String     STR_ACCL_SEQ_ID = "HEBT2";
    public static final String     STR_ACCL_SEQ_ID = "SCLMed";
    
    
    /** Bending Dipole ID */
    public static final String      STR_DH1_ID = "HEBT_Mag:DH11";
    
    /** Bending Dipole ID */
    public static final String      STR_DH2_ID = "HEBT_Mag:DH12";
    
    
    /*
     * Global Resources
     */
    
    /** Accelerator hardware under test */
    private static Accelerator    ACCEL_TEST;
    
    /** Accelerator sequence under test */
    private static AcceleratorSeq SEQ_TEST;

    
    /** The results output file stream */
    static private PrintStream        PSTR_OUTPUT;

    
    /*
     * Global Attributes
     */

    /** The online model scenario for the given accelerator sequence */
    private static Scenario         MODEL_TEST;
    
    /** Envelope probe used for simulations */
    private static EnvelopeProbe    PROBE_ENV;
    
    /** Particle probe used for simulations */
    private static ParticleProbe    PROBE_PARTC;
    
    /** Transfer map probe used for simulations */
    private static TransferMapProbe PROBE_XFER;
    
    
    
    
    /*
     * Global Methods
     */
    
    /**
     * @throws java.lang.Exception
     *
     * @author Christopher K. Allen
     * @since  Aug 25, 2014
     */
    @BeforeClass
    public static void setUpBeforeClass() throws Exception {
        
        if (BOL_TYPE_STOUT) 
            PSTR_OUTPUT = System.out;
        else
            PSTR_OUTPUT = ResourceTools.createOutputStream(TestTrajectory.class);
        
        try {
//            ACCEL_TEST = XMLDataManager.loadDefaultAccelerator();
            ACCEL_TEST = ResourceManager.getTestAccelerator();
            SEQ_TEST   = ACCEL_TEST.getSequence(STR_ACCL_SEQ_ID);
            MODEL_TEST = Scenario.newScenarioFor(SEQ_TEST);
            
            IAlgorithm      algor = AlgorithmFactory.createEnvTrackerAdapt(SEQ_TEST);
            PROBE_ENV = ProbeFactory.getEnvelopeProbe(SEQ_TEST, algor);
            PROBE_ENV.initialize();

            algor = AlgorithmFactory.createParticleTracker(SEQ_TEST);
            PROBE_PARTC = ProbeFactory.createParticleProbe(SEQ_TEST, algor);
            PROBE_PARTC.initialize();

            algor = AlgorithmFactory.createTransferMapTracker(SEQ_TEST);
            PROBE_XFER = ProbeFactory.getTransferMapProbe(SEQ_TEST, algor);
            PROBE_XFER.initialize();
            
        } catch (ModelException | InstantiationException e) {

            fail("Unable to create Scenario");
            e.printStackTrace();
        }
    }

    /**
     * @throws java.lang.Exception
     *
     * @author Christopher K. Allen
     * @since  Aug 25, 2014
     */
    @AfterClass
    public static void tearDownAfterClass() throws Exception {
    }
    
    
    /*
     * Test Cases
     */
    
    /**
     * Prints out all the element in the online model.
     *
     * @throws ModelException 

     * @author Christopher K. Allen
     * @since  Aug 26, 2014
     */
    @Test
    public final void TestModel() throws ModelException {
        Lattice              latTest = MODEL_TEST.getLattice();
        Iterator<IComponent> itrCmps = latTest.globalIterator();
        
        int index = 0;
        PSTR_OUTPUT.println();
        PSTR_OUTPUT.println("ELEMENTS contained in MODEL");
        while (itrCmps.hasNext()) {
            IComponent cmp = itrCmps.next();
<<<<<<< HEAD
            PSTR_OUTPUT.println("  " + index + " " + cmp.getId());
=======
            if (cmp instanceof Element)
                System.out.println("  " + index + " " + (Element)cmp);
            else
                System.out.println("  " + index + " " + cmp.getId());
>>>>>>> 982ed3c2
            index++;
        }
    }
 
    /**
     * Iterates through all the states in the trajectory using a
     * for each construct.
     * 
     * @author Christopher K. Allen
     * @since  Sep 5, 2014
     */
    @Test
    public final void testStateIterator() {
        Trajectory<ParticleProbeState>  trjPartc = this.runModel(PROBE_PARTC);
        
        PSTR_OUTPUT.println();
        PSTR_OUTPUT.println("STATES retrieved iteratation using the Iterable<> interface");
        int index = 0;
        for (ParticleProbeState state : trjPartc) {
            PSTR_OUTPUT.println("  " + index 
                    + " " + state.getElementId()
                    + " from " + state.getHardwareNodeId()
                    + " at position " + state.getPosition()
                    );
            index++;
        }
    }
    
    /**
     * Test method for {@link xal.model.probe.traj.Trajectory#stateForElement(java.lang.String)}.
     */
    @Test
    public final void testStateForElement() {
        Trajectory<TransferMapState>    trjXfer = this.runModel(PROBE_XFER);
        
        PSTR_OUTPUT.println();
        PSTR_OUTPUT.println("SINGLE STATE for " + STR_DH1_ID);
        TransferMapState state1 = trjXfer.stateForElement(STR_DH1_ID);
        PSTR_OUTPUT.println("  " + state1.getElementId() + " at position " + state1.getPosition());
        
        PSTR_OUTPUT.println();
        PSTR_OUTPUT.println("SINGLE STATE for " + STR_DH2_ID);
        TransferMapState state2 = trjXfer.stateForElement(STR_DH2_ID);
        PSTR_OUTPUT.println("  " + state2.getElementId() + " at position " + state2.getPosition());
    }

    /**
     * Test method for {@link xal.model.probe.traj.Trajectory#statesForElement(java.lang.String)}.
     */
    @Test
    public final void testStatesForElement() {
        Trajectory<TransferMapState>    trjXfer = this.runModel(PROBE_XFER);
        
        PSTR_OUTPUT.println();
        PSTR_OUTPUT.println("STATES for " + STR_DH1_ID);
        for (TransferMapState state : trjXfer.statesForElement(STR_DH1_ID)) {
            PSTR_OUTPUT.println("  " + state.getElementId() + " at position " + state.getPosition());
        }
        
        PSTR_OUTPUT.println();
        PSTR_OUTPUT.println("STATES for " + STR_DH2_ID);
        for (TransferMapState state : trjXfer.statesForElement(STR_DH2_ID)) {
            PSTR_OUTPUT.println("  " + state.getElementId() + " at position " + state.getPosition());
        }
        
    }
    
    /**
     * Test method for {@link xal.model.probe.traj.Trajectory#stateAtPosition(double)}.
     */
    @Test
    public final void testStateAtPosition() {
    }

    /**
     * Prints out all the states in the trajectory to standard out as retrieved
     * by the internal numeric indexer.
     *
     * @author Christopher K. Allen
     * @since  Aug 26, 2014
     */
    @Test
    public final void testGetStateViaIndexer() {
        Trajectory<TransferMapState>    trjXfer = this.runModel(PROBE_XFER);
        
        List<TransferMapState>     lstStates = trjXfer.getStatesViaIndexer();
        PSTR_OUTPUT.println();
        PSTR_OUTPUT.println("STATES retrieved by the INDEXER");
        int index = 0;
        for (TransferMapState state : lstStates) {
            PSTR_OUTPUT.println("  " + index 
                             + " " + state.getElementId()
                             + " from " + state.getHardwareNodeId()
                             + " at position " + state.getPosition()
                             );
            index++;
        }
    }
    
    /**
     * Prints out all the states in the trajectory to standard out as retrieved
     * by the node ID to state map.
     *
     * @author Christopher K. Allen
     * @since  Aug 26, 2014
     */
    @Test
    public final void testGetStateViaMap() {
        Trajectory<TransferMapState>    trjXfer = this.runModel(PROBE_XFER);
        
        List<TransferMapState>     lstStates = trjXfer.getStatesViaStateMap();
        PSTR_OUTPUT.println();
        PSTR_OUTPUT.println("STATES retrieved by the STATE MAP");
        int index = 0;
        for (TransferMapState state : lstStates) {
            PSTR_OUTPUT.println("  " + index + " " + state.getElementId() + " at position " + state.getPosition());
            index++;
        }
    }
    
    /**
     * Test method for {@link xal.model.probe.traj.Trajectory#statesForElement(java.lang.String)}.
     */
    @Test
    public final void testStatesForElement_OLD() {
        Trajectory<TransferMapState>    trjXfer = this.runModel(PROBE_XFER);
        
        List<TransferMapState>     lstStates = trjXfer.statesForElement(STR_DH1_ID);
        PSTR_OUTPUT.println();
        PSTR_OUTPUT.println("STATES for " + STR_DH1_ID);
        for (TransferMapState state : lstStates) {
            PSTR_OUTPUT.println("  " + state.getElementId() + " at position " + state.getPosition());
        }
    }
    
    /**
     * Test the sub-trajectories methods of the <code>Trajectory</code> class.
     *
     * @author Christopher K. Allen
     * @since  Nov 17, 2014
     */
    @Test
    public final void testSubTrajectory() {
        Trajectory<TransferMapState>    trjXfer  = this.runModel(PROBE_XFER);
        
        Trajectory<TransferMapState>    trjSubEx = trjXfer.subTrajectory(STR_DH1_ID, STR_DH2_ID);
        PSTR_OUTPUT.println();
        PSTR_OUTPUT.println("SUBTRAJECTORY (EXCLUSIVE): STATES between " + STR_DH1_ID + " and " + STR_DH2_ID);
        for (TransferMapState state : trjSubEx) {
            PSTR_OUTPUT.println("  " + state.getElementId() + " at position " + state.getPosition());
        }

        Trajectory<TransferMapState>    trjSubIn = trjXfer.subTrajectoryInclusive(STR_DH1_ID, STR_DH2_ID);
        PSTR_OUTPUT.println();
        PSTR_OUTPUT.println("SUBTRAJECTORY (INCLUSIVE): STATES between " + STR_DH1_ID + " and " + STR_DH2_ID);
        for (TransferMapState state : trjSubIn) {
            PSTR_OUTPUT.println("  " + state.getElementId() + " at position " + state.getPosition());
        }
    }

    /**
     * Test method for {@link xal.model.probe.traj.Trajectory#statesForElement(java.lang.String)}.
     */
    @Test
    public final void testParticleProbe() {
        PROBE_PARTC.setPhaseCoordinates(new PhaseVector(0.001, 0, 0, 0, 0, 0) );
        PROBE_PARTC.initialize();
        
        Trajectory<ParticleProbeState>    trjPartc = this.runModel(PROBE_PARTC);
        
        PSTR_OUTPUT.println();
        PSTR_OUTPUT.println("PARTICLE PROBE STATES");
        for (ParticleProbeState state : trjPartc.getStatesViaIndexer()) {
            PSTR_OUTPUT.println("  " + state.getElementId() + " at position " + state.getPosition() + ": z = " + state.getPhaseCoordinates());
        }
        
    }
    
    /**
     * Test method for {@link xal.model.probe.traj.Trajectory#statesForElement(java.lang.String)}.
     */
    @Test
    public final void testEnvelopeProbe() {
//        PROBE_ENV.setPhaseCoordinates(new PhaseVector(0.001, 0, 0, 0, 0, 0) );
//        PROBE_ENV.initialize();
        
        Trajectory<EnvelopeProbeState>    trjEnv = this.runModel(PROBE_ENV);
        
        PSTR_OUTPUT.println();
        PSTR_OUTPUT.println("ENVELOPE PROBE STATES");
        for (EnvelopeProbeState state : trjEnv.getStatesViaIndexer()) {
            PSTR_OUTPUT.println("  " + state.getElementId() + " at position " + state.getPosition() + ": sigma = " + state.getCovarianceMatrix());
        }
        
    }
    
    
    /*
     * Support Methods
     */

    /**
     * Runs the global online model for the testing class on the
     * given probe object.  The results are returned in an untyped
     * <code>Trajectory<?></code> object. 
     *
     * @param prbTest   The probe to be simulated
     * 
     * @return          simulation data for the given probe
     *
     * @author Christopher K. Allen
     * @since  Aug 25, 2014
     */
    private <S extends ProbeState<S>> Trajectory<S>   runModel(Probe<S> prbTest) {
        
        try {
            prbTest.reset();
            MODEL_TEST.setProbe( prbTest );
            MODEL_TEST.resync();
            MODEL_TEST.run();
            
            Trajectory<S>   trjTest = MODEL_TEST.getTrajectory();
            
            return trjTest;
            
        } catch (SynchronizationException e) {
            e.printStackTrace();
            fail("Unable to synchronize model values");
            
        } catch (ModelException e) {
            e.printStackTrace();
            fail("Error running the online model");
        }
        
        return null;
    }
}<|MERGE_RESOLUTION|>--- conflicted
+++ resolved
@@ -188,14 +188,10 @@
         PSTR_OUTPUT.println("ELEMENTS contained in MODEL");
         while (itrCmps.hasNext()) {
             IComponent cmp = itrCmps.next();
-<<<<<<< HEAD
-            PSTR_OUTPUT.println("  " + index + " " + cmp.getId());
-=======
             if (cmp instanceof Element)
-                System.out.println("  " + index + " " + (Element)cmp);
+                PSTR_OUTPUT.println("  " + index + " " + (Element)cmp);
             else
-                System.out.println("  " + index + " " + cmp.getId());
->>>>>>> 982ed3c2
+                PSTR_OUTPUT.println("  " + index + " " + cmp.getId());
             index++;
         }
     }
