--- conflicted
+++ resolved
@@ -403,11 +403,7 @@
 	/** cleanup after discovering the socket has closed */
 	private void cleanupClosedSocket( final PendingResult pendingResult, final Exception exception ) {
 		System.out.println( "Cleaning up closed socket: " + exception );
-<<<<<<< HEAD
 		
-=======
-
->>>>>>> fb1e5d8b
 		// encapsulate the exception in a runtime exception if necessary since that is what gets passed back to the calling method
 		final RuntimeException resultException = exception instanceof RuntimeException ? (RuntimeException)exception : new RuntimeException( exception );
 
