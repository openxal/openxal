--- conflicted
+++ resolved
@@ -401,11 +401,8 @@
 
 	/** cleanup after discovering the socket has closed */
 	private void cleanupClosedSocket( final PendingResult pendingResult, final Exception exception ) {
-<<<<<<< HEAD
 		System.out.println( "Cleaning up closed socket: " + exception );
 		
-=======
->>>>>>> a94db7b0
 		// encapsulate the exception in a runtime exception if necessary since that is what gets passed back to the calling method
 		final RuntimeException resultException = exception instanceof RuntimeException ? (RuntimeException)exception : new RuntimeException( exception );
 
